--- conflicted
+++ resolved
@@ -5,11 +5,7 @@
 from libpysal.graph import Graph
 from pandas import Series
 
-<<<<<<< HEAD
-__all__ = ["courtyards", "block_counts"]
-=======
-__all__ = ["courtyards", "node_density"]
->>>>>>> 452a449b
+__all__ = ["courtyards", "node_density", "block_counts"]
 
 
 def courtyards(geometry: GeoDataFrame | GeoSeries, graph: Graph) -> Series:
@@ -56,14 +52,6 @@
     return result
 
 
-<<<<<<< HEAD
-def block_counts(
-    group_key: pd.Series | np.ndarray, graph: Graph, areas=None
-) -> pd.Series:
-    """
-    Calculates the weighted number of blocks. The number of blocks within neighbours
-    defined in ``graph`` divided by the area covered by the neighbours.
-=======
 def node_density(
     nodes: GeoDataFrame, edges: GeoDataFrame, graph: Graph, weighted: bool = False
 ) -> Series:
@@ -76,21 +64,11 @@
     :py:func:`momepy.nx_to_gdf` and is compulsory for ``edges`` to have
     these columns.
     If ``weighted``, a ``degree`` column is also required in ``nodes``.
->>>>>>> 452a449b
 
     Adapted from :cite:`dibble2017`.
 
     Parameters
     ----------
-<<<<<<< HEAD
-    group_key: | pd.Series
-        The group key that denotes block membership.
-        has to be Series, to index the results.
-    graph : libpysal.graph.Graph
-        A spatial weights matrix for ``left``.
-    areas : Series, default None
-        Areas of the tesslations, if areas is none return pure count (``False``).
-=======
     nodes : GeoDataFrame
         A GeoDataFrame containing nodes of a street network.
     edges : GeoDataFrame
@@ -99,36 +77,10 @@
         A spatial weights matrix capturing relationship between nodes.
     weighted : bool (default False)
         If ``True``, density will take into account node degree as ``k-1``.
->>>>>>> 452a449b
 
     Returns
     -------
     Series
-<<<<<<< HEAD
-
-
-    Examples
-    --------
-    >>> tessellation_df['blocks_within_4'] = mm.block_counts(
-    ...                                       df_tessellation['bID'],
-    ...                                       graph,
-    ...                                       buildings_df['uID'])
-    """
-
-    if areas is not None:
-        stats = graph.apply(
-            pd.concat([group_key, areas], axis=1),
-            lambda x: x.iloc[:, 0].unique().shape[0] / x.iloc[:, 1].sum(),
-        )
-
-    else:
-        stats = graph.apply(group_key, lambda x: x.unique().shape[0])
-
-    results = pd.Series(np.nan, group_key.index)
-    results.loc[stats.index.values] = stats.values
-
-    return results
-=======
         A Series containing resulting values.
 
     Examples
@@ -159,4 +111,50 @@
         summation_values = pd.Series(np.ones(nodes.shape[0]), index=nodes.index)
 
     return graph.apply(summation_values, _calc_nodedensity, edges=edges)
->>>>>>> 452a449b
+
+
+def block_counts(
+    group_key: pd.Series | np.ndarray, graph: Graph, areas=None
+) -> pd.Series:
+    """
+    Calculates the weighted number of blocks. The number of blocks within neighbours
+    defined in ``graph`` divided by the area covered by the neighbours.
+
+    Adapted from :cite:`dibble2017`.
+
+    Parameters
+    ----------
+    group_key: | pd.Series
+        The group key that denotes block membership.
+        has to be Series, to index the results.
+    graph : libpysal.graph.Graph
+        A spatial weights matrix for ``left``.
+    areas : Series, default None
+        Areas of the tesslations, if areas is none return pure count (``False``).
+
+    Returns
+    -------
+    Series
+
+
+    Examples
+    --------
+    >>> tessellation_df['blocks_within_4'] = mm.block_counts(
+    ...                                       df_tessellation['bID'],
+    ...                                       graph,
+    ...                                       buildings_df['uID'])
+    """
+
+    if areas is not None:
+        stats = graph.apply(
+            pd.concat([group_key, areas], axis=1),
+            lambda x: x.iloc[:, 0].unique().shape[0] / x.iloc[:, 1].sum(),
+        )
+
+    else:
+        stats = graph.apply(group_key, lambda x: x.unique().shape[0])
+
+    results = pd.Series(np.nan, group_key.index)
+    results.loc[stats.index.values] = stats.values
+
+    return results