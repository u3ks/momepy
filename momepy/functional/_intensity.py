import numpy as np
import pandas as pd
import shapely
from geopandas import GeoDataFrame, GeoSeries
from libpysal.graph import Graph
from pandas import Series

<<<<<<< HEAD
__all__ = ["courtyards", "density"]
=======
__all__ = ["courtyards", "node_density"]
>>>>>>> 452a449b


def courtyards(geometry: GeoDataFrame | GeoSeries, graph: Graph) -> Series:
    """Calculate the number of courtyards within the joined structure.

    Adapted from :cite:`schirmer2015`.

    Parameters
    ----------
    geometry : GeoDataFrame
        A GeoDataFrame containing objects to analyse.
    graph : libpysal.graph.Graph
        A spatial weights matrix for the geodataframe,
        it is used to denote adjacent buildings.

    Returns
    -------
    Series
        A Series containing the resulting values.

    Examples
    --------
    >>> courtyards = mm.calculate_courtyards(buildings_df, graph)
    """

    def _calculate_courtyards(group):
        """helper function to carry out the per group calculations"""
        return shapely.get_num_interior_rings(
            shapely.union_all(shapely.buffer(group.values, 0.01))
        )

    # calculate per group courtyards
    temp_result = (
        geometry["geometry"]
        .groupby(graph.component_labels.values)
        .apply(_calculate_courtyards)
    )
    # assign group courtyard values to each building in the group
    ## note: this is faster than using transform directly
    result = Series(
        temp_result.loc[graph.component_labels.values].values, index=geometry.index
    )

    return result


<<<<<<< HEAD
def density(values, areas, graph) -> pd.Series:
    """
    Calculate the gross density.

    .. math::
        \\frac{\\sum \\text {values}}{\\sum \\text {areas}}
=======
def node_density(
    nodes: GeoDataFrame, edges: GeoDataFrame, graph: Graph, weighted: bool = False
) -> Series:
    """Calculate the density of a node's neighbours (for all nodes)
    on the street network defined in ``graph``.

    Calculated as the number of neighbouring
    nodes / cumulative length of street network within neighbours.
    ``node_start``,  ``node_end``, is standard output of
    :py:func:`momepy.nx_to_gdf` and is compulsory for ``edges`` to have
    these columns.
    If ``weighted``, a ``degree`` column is also required in ``nodes``.
>>>>>>> 452a449b

    Adapted from :cite:`dibble2017`.

    Parameters
    ----------
<<<<<<< HEAD
    values : pd.Series, pd.DataFrame
        The character values for density calculations.
        The index is used to arrange the final results.
    areas : np.array, pd.Series
        The area values for the density calculations,
        an ``np.array``, or ``pd.Series``.
    graph : libpysal.graph.Graph
        A spatial weights matrix for the geodataframe,
        it is used to denote adjacent elements.

    Returns
    -------
    DataFrame


    Examples
    --------
    >>> tessellation_df['floor_area_dens'] = mm.density(tessellation_df['floor_area'],
    ...                                                 tessellation_df['area'],
    ...                                                 graph)
    """

    if isinstance(values, np.ndarray):
        values = pd.DataFrame(values)
    elif isinstance(values, pd.Series):
        values = values.to_frame()

    if isinstance(areas, np.ndarray):
        areas = pd.Series(values)

    stats = graph.apply(
        pd.concat((values, areas.rename("area")), axis=1),
        lambda x: (x.loc[:, x.columns != "area"].sum() / x["area"].sum()),
    )
    result = pd.DataFrame(
        np.full(values.shape, np.nan), index=values.index, columns=values.columns
    )
    result[values.columns] = stats[values.columns]
    return result
=======
    nodes : GeoDataFrame
        A GeoDataFrame containing nodes of a street network.
    edges : GeoDataFrame
        A GeoDataFrame containing edges of a street network.
    graph :  libpysal.graph.Graph
        A spatial weights matrix capturing relationship between nodes.
    weighted : bool (default False)
        If ``True``, density will take into account node degree as ``k-1``.

    Returns
    -------
    Series
        A Series containing resulting values.

    Examples
    --------
    >>> nodes['density'] = mm.node_density(nodes, edges, graph)
    """

    required_cols = ["node_start", "node_end"]
    for col in required_cols:
        if col not in edges.columns:
            raise ValueError(f"Column {col} is needed in the edges GeoDataframe.")

    if weighted and ("degree" not in nodes.columns):
        raise ValueError("Column degree is needed in nodes GeoDataframe.")

    def _calc_nodedensity(group, edges):
        """Helper function to calculate group values."""
        neighbours = group.index.values
        locs = np.in1d(edges["node_start"], neighbours) & np.in1d(
            edges["node_end"], neighbours
        )
        lengths = edges.loc[locs].geometry.length.sum()
        return group.sum() / lengths if lengths else 0

    if weighted:
        summation_values = nodes["degree"] - 1
    else:
        summation_values = pd.Series(np.ones(nodes.shape[0]), index=nodes.index)

    return graph.apply(summation_values, _calc_nodedensity, edges=edges)
>>>>>>> 452a449b
<|MERGE_RESOLUTION|>--- conflicted
+++ resolved
@@ -5,11 +5,7 @@
 from libpysal.graph import Graph
 from pandas import Series
 
-<<<<<<< HEAD
-__all__ = ["courtyards", "density"]
-=======
-__all__ = ["courtyards", "node_density"]
->>>>>>> 452a449b
+__all__ = ["courtyards", "node_density", "density"]
 
 
 def courtyards(geometry: GeoDataFrame | GeoSeries, graph: Graph) -> Series:
@@ -56,14 +52,6 @@
     return result
 
 
-<<<<<<< HEAD
-def density(values, areas, graph) -> pd.Series:
-    """
-    Calculate the gross density.
-
-    .. math::
-        \\frac{\\sum \\text {values}}{\\sum \\text {areas}}
-=======
 def node_density(
     nodes: GeoDataFrame, edges: GeoDataFrame, graph: Graph, weighted: bool = False
 ) -> Series:
@@ -76,53 +64,11 @@
     :py:func:`momepy.nx_to_gdf` and is compulsory for ``edges`` to have
     these columns.
     If ``weighted``, a ``degree`` column is also required in ``nodes``.
->>>>>>> 452a449b
 
     Adapted from :cite:`dibble2017`.
 
     Parameters
     ----------
-<<<<<<< HEAD
-    values : pd.Series, pd.DataFrame
-        The character values for density calculations.
-        The index is used to arrange the final results.
-    areas : np.array, pd.Series
-        The area values for the density calculations,
-        an ``np.array``, or ``pd.Series``.
-    graph : libpysal.graph.Graph
-        A spatial weights matrix for the geodataframe,
-        it is used to denote adjacent elements.
-
-    Returns
-    -------
-    DataFrame
-
-
-    Examples
-    --------
-    >>> tessellation_df['floor_area_dens'] = mm.density(tessellation_df['floor_area'],
-    ...                                                 tessellation_df['area'],
-    ...                                                 graph)
-    """
-
-    if isinstance(values, np.ndarray):
-        values = pd.DataFrame(values)
-    elif isinstance(values, pd.Series):
-        values = values.to_frame()
-
-    if isinstance(areas, np.ndarray):
-        areas = pd.Series(values)
-
-    stats = graph.apply(
-        pd.concat((values, areas.rename("area")), axis=1),
-        lambda x: (x.loc[:, x.columns != "area"].sum() / x["area"].sum()),
-    )
-    result = pd.DataFrame(
-        np.full(values.shape, np.nan), index=values.index, columns=values.columns
-    )
-    result[values.columns] = stats[values.columns]
-    return result
-=======
     nodes : GeoDataFrame
         A GeoDataFrame containing nodes of a street network.
     edges : GeoDataFrame
@@ -165,4 +111,56 @@
         summation_values = pd.Series(np.ones(nodes.shape[0]), index=nodes.index)
 
     return graph.apply(summation_values, _calc_nodedensity, edges=edges)
->>>>>>> 452a449b
+
+
+def density(
+    values: Series | np.ndarray, areas: Series | np.ndarray, graph: Graph
+) -> Series:
+    """Calculate the gross density.
+
+    .. math::
+        \\frac{\\sum \\text {values}}{\\sum \\text {areas}}
+
+    Adapted from :cite:`dibble2017`.
+
+    Parameters
+    ----------
+    values : pd.Series | np.ndarray
+        The character values for density calculations.
+        The index is used to arrange the final results.
+    areas : np.array | pd.Series
+        The area values for the density calculations,
+        an ``np.ndarray``, or ``pd.Series``.
+    graph : libpysal.graph.Graph
+        A spatial weights matrix for the geodataframe,
+        it is used to denote adjacent elements.
+
+    Returns
+    -------
+    DataFrame
+
+
+    Examples
+    --------
+    >>> tessellation_df['floor_area_dens'] = mm.density(tessellation_df['floor_area'],
+    ...                                                 tessellation_df['area'],
+    ...                                                 graph)
+    """
+
+    if isinstance(values, np.ndarray):
+        values = pd.DataFrame(values)
+    elif isinstance(values, pd.Series):
+        values = values.to_frame()
+
+    if isinstance(areas, np.ndarray):
+        areas = pd.Series(values)
+
+    stats = graph.apply(
+        pd.concat((values, areas.rename("area")), axis=1),
+        lambda x: (x.loc[:, x.columns != "area"].sum() / x["area"].sum()),
+    )
+    result = pd.DataFrame(
+        np.full(values.shape, np.nan), index=values.index, columns=values.columns
+    )
+    result[values.columns] = stats[values.columns]
+    return result