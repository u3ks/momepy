import numpy as np
import pandas as pd
import shapely
from geopandas import GeoDataFrame, GeoSeries
from libpysal.graph import Graph
from pandas import Series

<<<<<<< HEAD
__all__ = ["courtyards", "area_ratio", "count", "node_density", "block_counts"]
=======
__all__ = ["courtyards", "density"]
>>>>>>> 56333c4f


def courtyards(geometry: GeoDataFrame | GeoSeries, graph: Graph) -> Series:
    """Calculate the number of courtyards within the joined structure.

    Adapted from :cite:`schirmer2015`.

    Parameters
    ----------
    geometry : GeoDataFrame
        A GeoDataFrame containing objects to analyse.
    graph : libpysal.graph.Graph
        A spatial weights matrix for the geodataframe,
        it is used to denote adjacent buildings.

    Returns
    -------
    Series
        A Series containing the resulting values.

    Examples
    --------
    >>> courtyards = mm.calculate_courtyards(buildings_df, graph)
    """

    def _calculate_courtyards(group):
        """helper function to carry out the per group calculations"""
        return shapely.get_num_interior_rings(
            shapely.union_all(shapely.buffer(group.values, 0.01))
        )

    # calculate per group courtyards
    temp_result = (
        geometry["geometry"]
        .groupby(graph.component_labels.values)
        .apply(_calculate_courtyards)
    )
    # assign group courtyard values to each building in the group
    ## note: this is faster than using transform directly
    result = Series(
        temp_result.loc[graph.component_labels.values].values, index=geometry.index
    )

    return result


<<<<<<< HEAD
def area_ratio(
    left: Series, right: Series, right_group_key: Series | np.ndarray
) -> pd.Series:
    """
        Calculate covered area ratio or floor area ratio of objects.
        .. math::
            \\textit{covering object area} \\over \\textit{covered object area}

        Adapted from :cite:`schirmer2015`.

        Parameters
        ----------
        left : Series
            A GeoDataFrame with the areas of the objects being covered (e.g. land unit).
        right : Series
            A GeoDataFrame with the areas of the covering objects (e.g. building).
        right_group_key: np.array | pd.Series
            The group key that assigns objects from ``right`` to ``left``.
        Returns
        -------
        Series

    <<<<<<< HEAD

        Examples
        --------
        >>> tessellation_df['CAR'] = mm.area_ratio(tessellation_df['area'],
        ...                                       buildings_df['area'],
        ...                                       buildings_df['uID'])
    """

    if isinstance(right_group_key, np.ndarray):
        right_group_key = pd.Series(right_group_key, index=right.index)

    results = pd.Series(np.nan, left.index)
    stats = (
        right.loc[right_group_key.index.values].groupby(right_group_key.values).sum()
    )
    results.loc[stats.index.values] = stats.values

    return results / left.values


def count(
    left: GeoDataFrame,
    right: GeoDataFrame,
    right_group_key: Series | np.ndarray,
    weighted=False,
) -> Series:
    """
    Calculate the number of elements within an aggregated structure. Aggregated
    structures can typically be blocks, street segments, or street nodes (their
    snapepd objects). The right gdf has to have a unique ID of aggregated structures
    assigned before hand (e.g. using :py:func:`momepy.get_network_id`).
    If ``weighted=True``, the number of elements will be divided by the area of
    length (based on geometry type) of aggregated elements, to return relative value.

    .. math::
        \\sum_{i \\in aggr} (n_i);\\space \\frac{\\sum_{i \\in aggr} (n_i)}{area_{aggr}}

    Adapted from :cite:`hermosilla2012` and :cite:`feliciotti2018`.

    Parameters
    ----------
    left : GeoDataFrame
        A GeoDataFrame containing aggregation to analyse.
    right : GeoDataFrame
        A GeoDataFrame containing objects to analyse.
    right_group_key: np.array | pd.Series
        The group key that assigns objects from ``right`` to ``left``.
    weighted : bool (default False)
        If ``True``, count will be divided by the area or length.

    Examples
    --------
    >>> blocks_df['buildings_count'] = mm.count(blocks_df,
    ...                                         buildings_df,
    ...                                         buildings_df['bID'])
    """

    if isinstance(right_group_key, np.ndarray):
        right_group_key = Series(right_group_key, index=right.index)

    stats = (
        right.loc[right_group_key.index.values].groupby(right_group_key.values).size()
    )

    # fill missing values with 0s
    results = Series(0, left.index)
    results.loc[stats.index.values] = stats.values
    if weighted:
        if left.geometry[0].geom_type in ["Polygon", "MultiPolygon"]:
            results = results / left.geometry.area
        elif left.geometry[0].geom_type in ["LineString", "MultiLineString"]:
            results = results / left.geometry.length
        else:
            raise TypeError("Geometry type does not support weighting.")

    return results


def node_density(left, right, graph, weighted=False) -> Series:
    """
    Calculate the density of nodes neighbours on street network defined in
    ``spatial_weights``. Calculated as the number of neighbouring
    nodes / cummulative length of street network within neighbours.
    ``node_start``,  ``node_end``, ``mm_len`` is standard output of
    :py:func:`momepy.nx_to_gdf` and is compulsory ``right`` to have
    these columns.
=======
def density(values, areas, graph) -> pd.Series:
    """
    Calculate the gross density.

    .. math::
        \\frac{\\sum \\text {values}}{\\sum \\text {areas}}
>>>>>>> 56333c4f

    Adapted from :cite:`dibble2017`.

    Parameters
    ----------
<<<<<<< HEAD
    left : GeoDataFrame
        A GeoDataFrame containing nodes of street network.
    right : GeoDataFrame
        A GeoDataFrame containing edges of street network.
    graph :  libpysal.graph.Graph
        A spatial weights matrix capturing relationship between nodes.
    weighted : bool (default False)
        If ``True``, density will take into account node degree as ``k-1``.

    Returns
    -------
    Series
        A Series containing resulting values.

    Examples
    --------
    >>> nodes['density'] = mm.node_density(nodes, edges, sw)
    """

    if (
        np.intersect1d(["node_start", "node_end", "mm_len"], right.columns).shape[0]
        != 3
    ):
        raise ValueError(
            "'node_start', 'node_end', 'mm_len' are needed for the calculations."
        )

    def _calc_nodedensity(group, edges):
        """ "Helper function to calculate group values."""
        neighbours = group.index.values

        lengths = edges.loc[
            np.in1d(edges["node_start"], neighbours)
            & np.in1d(edges["node_end"], neighbours),
            "mm_len",
        ].sum()
        return group.sum() / lengths if lengths else 0

    if weighted:
        summation_values = left["degree"] - 1
    else:
        summation_values = pd.Series(np.ones(left.shape[0]), index=left.index)

    return graph.apply(summation_values, _calc_nodedensity, edges=right)


def block_counts(
    group_key: pd.Series | np.ndarray, graph: Graph, areas=None
) -> pd.Series:
    """
    Calculates the weighted number of blocks. The number of blocks within neighbours
    defined in ``graph`` divided by the area covered by the neighbours.

    Adapted from :cite:`dibble2017`.

    Parameters
    ----------
    group_key: | pd.Series
        The group key that denotes block membership.
        has to be Series, to index the results.
    graph : libpysal.graph.Graph
        A spatial weights matrix for ``left``.
    areas : Series, default None
        Areas of the tesslations, if areas is none return pure count (``False``).

    Returns
    -------
    Series
=======
    values : pd.Series, pd.DataFrame
        The character values for density calculations.
        The index is used to arrange the final results.
    areas : np.array, pd.Series
        The area values for the density calculations,
        an ``np.array``, or ``pd.Series``.
    graph : libpysal.graph.Graph
        A spatial weights matrix for the geodataframe,
        it is used to denote adjacent elements.

    Returns
    -------
    DataFrame
>>>>>>> 56333c4f


    Examples
    --------
<<<<<<< HEAD
    >>> tessellation_df['blocks_within_4'] = mm.block_counts(
    ...                                       df_tessellation['bID'],
    ...                                       graph,
    ...                                       buildings_df['uID'])
    """

    if areas is not None:
        stats = graph.apply(
            pd.concat([group_key, areas], axis=1),
            lambda x: x.iloc[:, 0].unique().shape[0] / x.iloc[:, 1].sum(),
        )

    else:
        stats = graph.apply(group_key, lambda x: x.unique().shape[0])

    results = pd.Series(np.nan, group_key.index)
    results.loc[stats.index.values] = stats.values

    return results
=======
    >>> tessellation_df['floor_area_dens'] = mm.density(tessellation_df['floor_area'],
    ...                                                 tessellation_df['area'],
    ...                                                 graph)
    """

    if isinstance(values, np.ndarray):
        values = pd.DataFrame(values)
    elif isinstance(values, pd.Series):
        values = values.to_frame()

    if isinstance(areas, np.ndarray):
        areas = pd.Series(values)

    stats = graph.apply(
        pd.concat((values, areas.rename("area")), axis=1),
        lambda x: (x.loc[:, x.columns != "area"].sum() / x["area"].sum()),
    )
    result = pd.DataFrame(
        np.full(values.shape, np.nan), index=values.index, columns=values.columns
    )
    result[values.columns] = stats[values.columns]
    return result
>>>>>>> 56333c4f
<|MERGE_RESOLUTION|>--- conflicted
+++ resolved
@@ -5,11 +5,14 @@
 from libpysal.graph import Graph
 from pandas import Series
 
-<<<<<<< HEAD
-__all__ = ["courtyards", "area_ratio", "count", "node_density", "block_counts"]
-=======
-__all__ = ["courtyards", "density"]
->>>>>>> 56333c4f
+__all__ = [
+    "courtyards",
+    "area_ratio",
+    "count",
+    "node_density",
+    "block_counts",
+    "density",
+]
 
 
 def courtyards(geometry: GeoDataFrame | GeoSeries, graph: Graph) -> Series:
@@ -56,7 +59,6 @@
     return result
 
 
-<<<<<<< HEAD
 def area_ratio(
     left: Series, right: Series, right_group_key: Series | np.ndarray
 ) -> pd.Series:
@@ -166,20 +168,11 @@
     ``node_start``,  ``node_end``, ``mm_len`` is standard output of
     :py:func:`momepy.nx_to_gdf` and is compulsory ``right`` to have
     these columns.
-=======
-def density(values, areas, graph) -> pd.Series:
-    """
-    Calculate the gross density.
-
-    .. math::
-        \\frac{\\sum \\text {values}}{\\sum \\text {areas}}
->>>>>>> 56333c4f
 
     Adapted from :cite:`dibble2017`.
 
     Parameters
     ----------
-<<<<<<< HEAD
     left : GeoDataFrame
         A GeoDataFrame containing nodes of street network.
     right : GeoDataFrame
@@ -248,7 +241,42 @@
     Returns
     -------
     Series
-=======
+
+
+    Examples
+    --------
+    >>> tessellation_df['blocks_within_4'] = mm.block_counts(
+    ...                                       df_tessellation['bID'],
+    ...                                       graph,
+    ...                                       buildings_df['uID'])
+    """
+
+    if areas is not None:
+        stats = graph.apply(
+            pd.concat([group_key, areas], axis=1),
+            lambda x: x.iloc[:, 0].unique().shape[0] / x.iloc[:, 1].sum(),
+        )
+
+    else:
+        stats = graph.apply(group_key, lambda x: x.unique().shape[0])
+
+    results = pd.Series(np.nan, group_key.index)
+    results.loc[stats.index.values] = stats.values
+
+    return results
+
+
+def density(values, areas, graph) -> pd.Series:
+    """
+    Calculate the gross density.
+
+    .. math::
+        \\frac{\\sum \\text {values}}{\\sum \\text {areas}}
+
+    Adapted from :cite:`dibble2017`.
+
+    Parameters
+    ----------
     values : pd.Series, pd.DataFrame
         The character values for density calculations.
         The index is used to arrange the final results.
@@ -262,32 +290,10 @@
     Returns
     -------
     DataFrame
->>>>>>> 56333c4f
-
-
-    Examples
-    --------
-<<<<<<< HEAD
-    >>> tessellation_df['blocks_within_4'] = mm.block_counts(
-    ...                                       df_tessellation['bID'],
-    ...                                       graph,
-    ...                                       buildings_df['uID'])
-    """
-
-    if areas is not None:
-        stats = graph.apply(
-            pd.concat([group_key, areas], axis=1),
-            lambda x: x.iloc[:, 0].unique().shape[0] / x.iloc[:, 1].sum(),
-        )
-
-    else:
-        stats = graph.apply(group_key, lambda x: x.unique().shape[0])
-
-    results = pd.Series(np.nan, group_key.index)
-    results.loc[stats.index.values] = stats.values
-
-    return results
-=======
+
+
+    Examples
+    --------
     >>> tessellation_df['floor_area_dens'] = mm.density(tessellation_df['floor_area'],
     ...                                                 tessellation_df['area'],
     ...                                                 graph)
@@ -309,5 +315,4 @@
         np.full(values.shape, np.nan), index=values.index, columns=values.columns
     )
     result[values.columns] = stats[values.columns]
-    return result
->>>>>>> 56333c4f
+    return result