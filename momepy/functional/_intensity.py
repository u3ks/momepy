--- conflicted
+++ resolved
@@ -5,11 +5,7 @@
 from libpysal.graph import Graph
 from pandas import Series
 
-<<<<<<< HEAD
-__all__ = ["courtyards", "area_ratio", "count"]
-=======
-__all__ = ["courtyards", "node_density"]
->>>>>>> e8480b79
+__all__ = ["courtyards", "area_ratio", "count", "node_density"]
 
 
 def courtyards(geometry: GeoDataFrame | GeoSeries, graph: Graph) -> Series:
@@ -56,7 +52,6 @@
     return result
 
 
-<<<<<<< HEAD
 def area_ratio(
     left: Series, right: Series, right_group_key: Series | np.ndarray
 ) -> pd.Series:
@@ -118,23 +113,10 @@
         \\sum_{i \\in aggr} (n_i);\\space \\frac{\\sum_{i \\in aggr} (n_i)}{area_{aggr}}
 
     Adapted from :cite:`hermosilla2012` and :cite:`feliciotti2018`.
-=======
-def node_density(left, right, graph, weighted=False) -> Series:
-    """
-    Calculate the density of nodes neighbours on street network defined in
-    ``spatial_weights``. Calculated as the number of neighbouring
-    nodes / cummulative length of street network within neighbours.
-    ``node_start``,  ``node_end``, ``mm_len`` is standard output of
-    :py:func:`momepy.nx_to_gdf` and is compulsory ``right`` to have
-    these columns.
-
-    Adapted from :cite:`dibble2017`.
->>>>>>> e8480b79
 
     Parameters
     ----------
     left : GeoDataFrame
-<<<<<<< HEAD
         A GeoDataFrame containing aggregation to analyse.
     right : GeoDataFrame
         A GeoDataFrame containing objects to analyse.
@@ -169,7 +151,22 @@
             raise TypeError("Geometry type does not support weighting.")
 
     return results
-=======
+
+
+def node_density(left, right, graph, weighted=False) -> Series:
+    """
+    Calculate the density of nodes neighbours on street network defined in
+    ``spatial_weights``. Calculated as the number of neighbouring
+    nodes / cummulative length of street network within neighbours.
+    ``node_start``,  ``node_end``, ``mm_len`` is standard output of
+    :py:func:`momepy.nx_to_gdf` and is compulsory ``right`` to have
+    these columns.
+
+    Adapted from :cite:`dibble2017`.
+
+    Parameters
+    ----------
+    left : GeoDataFrame
         A GeoDataFrame containing nodes of street network.
     right : GeoDataFrame
         A GeoDataFrame containing edges of street network.
@@ -212,5 +209,4 @@
     else:
         summation_values = pd.Series(np.ones(left.shape[0]), index=left.index)
 
-    return graph.apply(summation_values, _calc_nodedensity, edges=right)
->>>>>>> e8480b79
+    return graph.apply(summation_values, _calc_nodedensity, edges=right)