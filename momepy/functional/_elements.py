import warnings

import geopandas as gpd
import libpysal
import numpy as np
import pandas as pd
import shapely
from geopandas import GeoDataFrame, GeoSeries
from joblib import Parallel, delayed
from libpysal.cg import voronoi_frames
from libpysal.graph import Graph
from packaging.version import Version

GPD_GE_013 = Version(gpd.__version__) >= Version("0.13.0")
GPD_GE_10 = Version(gpd.__version__) >= Version("1.0dev")
LPS_GE_411 = Version(libpysal.__version__) >= Version("4.11.dev")

__all__ = [
    "morphological_tessellation",
    "enclosed_tessellation",
    "verify_tessellation",
    "get_nearest_street",
<<<<<<< HEAD
    "generate_blocks",
=======
    "buffered_limit",
>>>>>>> a64d274d
]


def morphological_tessellation(
    geometry: GeoSeries | GeoDataFrame,
    clip: str | shapely.Geometry | GeoSeries | GeoDataFrame | None = "bounding_box",
    shrink: float = 0.4,
    segment: float = 0.5,
) -> GeoSeries:
    """Generate morphological tessellation.

    Morpohological tessellation is a method to divide space into cells based on
    building footprints and Voronoi tessellation. The function wraps
    :func:`libpysal.cg.voronoi_frames` and provides customized default parameters
    following :cite:`fleischmann2020`.

    Tessellation requires data of relatively high level of precision
    and there are three particular patterns causing issues:

        1. Features will collapse into empty polygon - these
            do not have tessellation cell in the end.
        2. Features will split into MultiPolygons - in some cases,
            features with narrow links between parts split into two
            during 'shrinking'. In most cases that is not an issue
            and the resulting tessellation is correct anyway, but
            sometimes this results in a cell being a MultiPolygon,
            which is not correct.
        3. Overlapping features - features which overlap even
            after 'shrinking' cause invalid tessellation geometry.

    All three types can be tested using :class:`momepy.CheckTessellationInput`.

    See :cite:`fleischmann2020` for details of implementation.

    Parameters
    ----------
    geometry : GeoSeries | GeoDataFrame
        A GeoDataFrame or GeoSeries containing buildings to tessellate the space around.
    clip : str | shapely.Geometry | GeoSeries | GeoDataFrame | None
        Polygon used to clip the Voronoi polygons, by default "bounding_box". You can
        pass any option accepted by :func:`libpysal.cg.voronoi_frames` or geopandas
        object that will be automatically unioned.
    shrink : float, optional
        The distance for negative buffer to generate space between adjacent polygons).
        By default 0.4
    segment : float, optional
        The maximum distance between points after discretization. By default 0.5

    Returns
    -------
    GeoSeries
        GeoSeries with an index matching the index of input geometry

    See also
    --------
    momepy.enclosed_tessellation
    momepy.CheckTessellationInput
    momepy.verify_tessellation
    """
    if isinstance(clip, GeoSeries | GeoDataFrame):
        clip = clip.union_all() if GPD_GE_10 else clip.unary_union

    return voronoi_frames(
        geometry,
        clip=clip,
        shrink=shrink,
        segment=segment,
        return_input=False,
        as_gdf=False,
    )


def enclosed_tessellation(
    geometry: GeoSeries | GeoDataFrame,
    enclosures: GeoSeries | GeoDataFrame,
    shrink: float = 0.4,
    segment: float = 0.5,
    threshold: float = 0.05,
    n_jobs: int = -1,
) -> GeoDataFrame:
    """Generate enclosed tessellation

    Enclosed tessellation is an enhanced :func:`morphological_tessellation`, based on
    predefined enclosures and building footprints. We can see enclosed tessellation as
    two-step partitioning of space based on building footprints and boundaries (e.g.
    street network, railway). Original morphological tessellation is used under the hood
    to partition each enclosure.

    Tessellation requires data of relatively high level of precision and there are three
    particular patterns causing issues:

        1. Features will collapse into empty polygon - these
            do not have tessellation cell in the end.
        2. Features will split into MultiPolygons - in some cases,
            features with narrow links between parts split into two during 'shrinking'.
            In most cases that is not an issue and the resulting tessellation is correct
            anyway, but sometimes this results in a cell being a MultiPolygon, which is
            not correct.
        3. Overlapping features - features which overlap even
            after 'shrinking' cause invalid tessellation geometry.

    All three types can be tested using :class:`momepy.CheckTessellationInput`.

    The index of the resulting GeoDataFrame links the input buildings with the output
    geometry. Enclosures with no buildings are also included in the output with negative
    index. Ensure that the input geometry has unique non-negative index for this to work
    correctly.

    Parameters
    ----------
    geometry : GeoSeries | GeoDataFrame
        A GeoDataFrame or GeoSeries containing buildings to tessellate the space around.
    enclosures : GeoSeries | GeoDataFrame
        The enclosures geometry, which can be generated using :func:`momepy.enclosures`.
    shrink : float, optional
        The distance for negative buffer to generate space between adjacent polygons).
        By default 0.4
    segment : float, optional
        The maximum distance between points after discretization. By default 0.5
    threshold : float, optional
        The minimum threshold for a building to be considered within an enclosure.
        Threshold is a ratio of building area which needs to be within an enclosure to
        inlude it in the tessellation of that enclosure. Resolves sliver geometry
        issues. If None, the check is skipped and all intersecting buildings are
        considered. By default 0.05
    n_jobs : int, optional
        The number of jobs to run in parallel. -1 means using all available cores.
        By default -1

    Returns
    -------
    GeoDataFrame
        GeoDataFrame with an index matching the index of input geometry and a column
        matching the index of input enclosures.

    See also
    --------
    momepy.enclosures
    momepy.morphological_tessellation
    momepy.CheckTessellationInput
    momepy.verify_tessellation
    """

    # convert to GeoDataFrame and add position (we will need it later)
    enclosures = enclosures.geometry.to_frame()
    enclosures["position"] = range(len(enclosures))

    # preserve index name if exists
    index_name = enclosures.index.name
    if not index_name:
        index_name = "enclosure_index"
    enclosures[index_name] = enclosures.index

    # figure out which enlosures contain which buildings
    if GPD_GE_013:
        inp, res = geometry.sindex.query(enclosures.geometry, predicate="intersects")
    else:
        inp, res = geometry.sindex.query_bulk(
            enclosures.geometry, predicate="intersects"
        )

    # find out which enclosures contain one and multiple buildings
    unique, counts = np.unique(inp, return_counts=True)
    splits = unique[counts > 1]
    single = unique[counts == 1]
    altered = unique[counts > 0]

    # prepare input for parallel processing
    tuples = [
        (
            enclosures.index[i],  # enclosure index
            enclosures.geometry.iloc[i],  # enclosure geometry
            geometry.iloc[res[inp == i]],  # buildings within the enclosure
        )
        for i in splits
    ]

    # generate tessellation in parallel
    new = Parallel(n_jobs=n_jobs)(
        delayed(_tess)(*t, threshold, shrink, segment, index_name) for t in tuples
    )

    new_df = pd.concat(new, axis=0)

    # some enclosures had building intersections that did not meet the threshold
    if -1 in new_df.index:
        unchanged_in_new = new_df.loc[[-1]]
        new_df = new_df.drop(-1)
        clean_blocks = pd.concat(
            [
                enclosures.drop(enclosures.index[altered]).drop(columns="position"),
                unchanged_in_new,
            ]
        )
    else:
        clean_blocks = enclosures.drop(enclosures.index[altered]).drop(
            columns="position"
        )

    # assign negative index to enclosures with no buildings
    clean_blocks.index = range(-len(clean_blocks), 0, 1)

    # get building index for enclosures with single building
    singles = enclosures.iloc[single]
    singles.index = singles.position.loc[singles.index].apply(
        lambda ix: geometry.iloc[res[inp == ix]].index[0]
    )
    # combine results
    return pd.concat([new_df, singles.drop(columns="position"), clean_blocks])


def _tess(ix, poly, blg, threshold, shrink, segment, enclosure_id):
    """Generate tessellation for a single enclosure. Helper for enclosed_tessellation"""
    # check if threshold is set and filter buildings based on the threshold
    if threshold:
        blg = blg[
            shapely.area(shapely.intersection(blg.geometry.array, poly))
            > (shapely.area(blg.geometry.array) * threshold)
        ]

    if len(blg) > 1:
        tess = voronoi_frames(
            blg,
            clip=poly,
            shrink=shrink,
            segment=segment,
            return_input=False,
            as_gdf=True,
        )
        tess[enclosure_id] = ix
        return tess

    return GeoDataFrame(
        {enclosure_id: ix},
        geometry=[poly],
        index=[-1],
        crs=blg.crs,
    )


def verify_tessellation(tesselation, geometry):
    """Check whether result matches buildings and contains only Polygons.

    Checks if the generated tessellation fully matches the input buildings, i.e. if
    there are all building indices present in the tessellation. Also checks if there are
    any MultiPolygons present in the tessellation. The former is often caused by
    buildings collapsing during the generation process, the latter is usually caused by
    errors in the input geometry, overlapping buildings, or narrow links between parts
    of the building.

    Parameters
    ----------
    tesselation : GeoSeries | GeoDataFrame
        tessellation geometry
    geometry : GeoSeries | GeoDataFrame
        building geometry used to generate tessellation

    Returns
    -------
    tuple(excluded, multipolygons)
        Tuple of indices of building IDs not present in tessellations and MultiPolygons.
    """
    # check against input layer
    ids_original = geometry.index
    ids_generated = tesselation.index
    if len(ids_original) != len(ids_generated):
        collapsed = ids_original.difference(ids_generated)
        warnings.warn(
            message=(
                "Tessellation does not fully match buildings. "
                f"{len(collapsed)} element(s) disappeared "
                f"during generation. Index of the affected elements: {collapsed}."
            ),
            category=UserWarning,
            stacklevel=2,
        )

    # check MultiPolygons - usually caused by error in input geometry
    multipolygons = tesselation[tesselation.geometry.geom_type == "MultiPolygon"].index
    if len(multipolygons) > 0:
        warnings.warn(
            message=(
                "Tessellation contains MultiPolygon elements. Initial "
                "objects should  be edited. Index of affected "
                f"elements: {list(multipolygons)}."
            ),
            category=UserWarning,
            stacklevel=2,
        )
    return collapsed, multipolygons


def get_nearest_street(
    buildings: GeoSeries | GeoDataFrame,
    streets: GeoSeries | GeoDataFrame,
    max_distance: float | None = None,
) -> np.ndarray:
    """Identify the nearest street for each building.

    Parameters
    ----------
    buildings : GeoSeries | GeoDataFrame
        GeoSeries or GeoDataFrame of buildings
    streets : GeoSeries | GeoDataFrame
        GeoSeries or GeoDataFrame of streets
    max_distance : float | None, optional
        Maximum distance within which to query for nearest street. Must be
        greater than 0. By default None, indicating no distance limit. Note that it is
        advised to set a limit to avoid long processing times.

    Notes
    -----
    In case of multiple streets within the same distance, only one is returned.

    Returns
    -------
    np.ndarray
        array containing the index of the nearest street for each building
    """
    blg_idx, str_idx = streets.sindex.nearest(
        buildings.geometry, return_all=False, max_distance=max_distance
    )

    if streets.index.dtype == "object":
        ids = np.empty(len(buildings), dtype=object)
    else:
        ids = np.empty(len(buildings), dtype=np.float32)
        ids[:] = np.nan

    ids[blg_idx] = streets.index[str_idx]
    return ids


<<<<<<< HEAD
def generate_blocks(
    tessellation: GeoDataFrame,
    edges: GeoDataFrame,
    buildings: GeoDataFrame,
    id_name: str = "bID",
):
    """
    Generate blocks based on buildings, tessellation, and street network.
    Dissolves tessellation cells based on street-network based polygons.
    Links resulting ID to ``buildings`` and ``tessellation`` and returns
    ``blocks``, ``buildings_ds`` and ``tessellation`` ids.

    Parameters
    ----------
    tessellation : GeoDataFrame
        A GeoDataFrame containing morphological tessellation.
    edges : GeoDataFrame
        A GeoDataFrame containing a street network.
    buildings : GeoDataFrame
        A GeoDataFrame containing buildings.
    id_name : str
        The name of the unique blocks ID column to be generated.

    Returns
    -------
    blocks : GeoDataFrame
        A GeoDataFrame containing generated blocks.
    buildings_ids : Series
        A Series derived from buildings with block ID.
    tessellation_ids : Series
        A Series derived from morphological tessellation with block ID.

    Examples
    --------
    >>> blocks, buildings_id, tessellation_id = mm.generate_blocks(tessellation_df,
    ... streets_df, buildings_df, 'bID')
    >>> blocks.head()
        bID	geometry
    0	1.0	POLYGON ((1603560.078648818 6464202.366899694,...
    1	2.0	POLYGON ((1603457.225976106 6464299.454696888,...
    2	3.0	POLYGON ((1603056.595487018 6464093.903488506,...
    3	4.0	POLYGON ((1603260.943782872 6464141.327631323,...
    4	5.0	POLYGON ((1603183.399594798 6463966.109982309,...
    """
    if id_name in buildings.columns:
        raise ValueError(f"'{id_name}' column cannot be in the buildings GeoDataFrame.")

    # slice the tessellations by the street network
    cut = gpd.overlay(
        tessellation,
        gpd.GeoDataFrame(geometry=edges.buffer(0.001)),
        how="difference",
    )
    cut = cut.explode(ignore_index=True)
    # touching tessellations form a block
    weights = Graph.build_contiguity(cut, rook=False)
    cut["component"] = weights.component_labels

    # generate block geometries
    buildings_c = buildings.copy()
    buildings_c.geometry = buildings_c.representative_point()  # make points
    centroids_temp_id = gpd.sjoin(
        buildings_c,
        cut[[cut.geometry.name, "component"]],
        how="left",
        predicate="within",
    )
    cells_copy = tessellation[[tessellation.geometry.name]].merge(
        centroids_temp_id[["component"]], right_index=True, left_index=True, how="left"
    )
    blocks = cells_copy.dissolve(by="component").explode(ignore_index=True)
    blocks[id_name] = range(len(blocks))
    blocks = blocks[[id_name, blocks.geometry.name]]

    # assign block ids to buildings and tessellations
    centroids_w_bl_id2 = gpd.sjoin(buildings_c, blocks, how="left", predicate="within")
    buildings_id = centroids_w_bl_id2[id_name]

    cells_m = tessellation.merge(
        centroids_w_bl_id2[[id_name]], left_index=True, right_index=True, how="left"
    )
    tessellation_id = cells_m[id_name]

    return blocks, buildings_id, tessellation_id
=======
def buffered_limit(
    gdf: GeoDataFrame | GeoSeries,
    buffer: float | str = 100,
    min_buffer: float = 0,
    max_buffer: float = 100,
    **kwargs,
) -> shapely.Geometry:
    """
    Define limit for tessellation as a buffer around buildings.

    The function calculates a buffer around buildings and returns a MultiPolygon or
    Polygon defining the study area. The buffer can be either a fixed number or
    "adaptive" which calculates the buffer based on Gabriel graph.

    See :cite:`fleischmann2020` for details.

    Parameters
    ----------
    gdf : GeoDataFrame | GeoSeries
        A GeoDataFrame containing building footprints.
    buffer : float | str, optional
        A buffer around buildings limiting the extend of tessellation. If "adaptive",
        the buffer is calculated based on Gabriel graph as the half of the maximum
        distance between neighbors (represented as centroids) of each node + 10% of
        such the maximum distance. The lower and upper bounds can be furhter specified
        by ``min_buffer`` and ``max_buffer``. By default 100.
    min_buffer : float, optional
        The minimum adaptive buffer distance. By default 0.
    max_buffer : float, optional
        The maximum adaptive buffer distance. By default 100.
    **kwargs
        Keyword arguments passed to :meth:`geopandas.GeoSeries.buffer`.

    Returns
    -------
    MultiPolygon
        A MultiPolygon or Polygon defining the study area.

    Examples
    --------
    >>> limit = mm.buffered_limit(buildings_df)
    >>> type(limit)
    shapely.geometry.polygon.Polygon
    """
    if buffer == "adaptive":
        if not LPS_GE_411:
            raise ImportError(
                "Adaptive buffer requires libpysal 4.11 or higher."
            )  # because https://github.com/pysal/libpysal/pull/709
        gabriel = Graph.build_triangulation(gdf.centroid, "gabriel", kernel="identity")
        max_dist = gabriel.aggregate("max")
        buffer = np.clip(max_dist / 2 + max_dist * 0.1, min_buffer, max_buffer).values

    elif not isinstance(buffer, int | float):
        raise ValueError("`buffer` must be either 'adaptive' or a number.")

    return (
        gdf.buffer(buffer, **kwargs).union_all()
        if GPD_GE_10
        else gdf.buffer(buffer, **kwargs).unary_union
    )
>>>>>>> a64d274d
<|MERGE_RESOLUTION|>--- conflicted
+++ resolved
@@ -20,11 +20,8 @@
     "enclosed_tessellation",
     "verify_tessellation",
     "get_nearest_street",
-<<<<<<< HEAD
     "generate_blocks",
-=======
     "buffered_limit",
->>>>>>> a64d274d
 ]
 
 
@@ -358,7 +355,6 @@
     return ids
 
 
-<<<<<<< HEAD
 def generate_blocks(
     tessellation: GeoDataFrame,
     edges: GeoDataFrame,
@@ -443,7 +439,8 @@
     tessellation_id = cells_m[id_name]
 
     return blocks, buildings_id, tessellation_id
-=======
+
+
 def buffered_limit(
     gdf: GeoDataFrame | GeoSeries,
     buffer: float | str = 100,
@@ -504,5 +501,4 @@
         gdf.buffer(buffer, **kwargs).union_all()
         if GPD_GE_10
         else gdf.buffer(buffer, **kwargs).unary_union
-    )
->>>>>>> a64d274d
+    )