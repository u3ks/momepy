--- conflicted
+++ resolved
@@ -21,10 +21,7 @@
     "enclosed_tessellation",
     "verify_tessellation",
     "get_nearest_street",
-<<<<<<< HEAD
-=======
     "generate_blocks",
->>>>>>> 1a89a9c0
     "buffered_limit",
 ]
 
@@ -359,8 +356,6 @@
     return ids
 
 
-<<<<<<< HEAD
-=======
 def generate_blocks(
     tessellation: GeoDataFrame, edges: GeoDataFrame, buildings: GeoDataFrame
 ) -> tuple[Series, Series, Series]:
@@ -446,7 +441,6 @@
     return blocks, buildings_id, tessellation_id
 
 
->>>>>>> 1a89a9c0
 def buffered_limit(
     gdf: GeoDataFrame | GeoSeries,
     buffer: float | str = 100,
