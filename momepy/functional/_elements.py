import warnings

import geopandas as gpd
import libpysal
import numpy as np
import pandas as pd
import shapely
from geopandas import GeoDataFrame, GeoSeries
from joblib import Parallel, delayed
from libpysal.cg import voronoi_frames
from libpysal.graph import Graph
from packaging.version import Version
from pandas import MultiIndex, Series

GPD_GE_013 = Version(gpd.__version__) >= Version("0.13.0")
GPD_GE_10 = Version(gpd.__version__) >= Version("1.0dev")
LPS_GE_411 = Version(libpysal.__version__) >= Version("4.11.dev")
SHPLY_GE_250 = Version(shapely.__version__) >= Version("2.5.0dev")

__all__ = [
    "morphological_tessellation",
    "enclosed_tessellation",
    "verify_tessellation",
    "get_nearest_street",
    "get_nearest_node",
    "generate_blocks",
    "buffered_limit",
]


def morphological_tessellation(
    geometry: GeoSeries | GeoDataFrame,
    clip: str | shapely.Geometry | GeoSeries | GeoDataFrame | None = "bounding_box",
    shrink: float = 0.4,
    segment: float = 0.5,
) -> GeoDataFrame:
    """Generate morphological tessellation.

    Morpohological tessellation is a method to divide space into cells based on
    building footprints and Voronoi tessellation. The function wraps
    :func:`libpysal.cg.voronoi_frames` and provides customized default parameters
    following :cite:`fleischmann2020`.

    Tessellation requires data of relatively high level of precision
    and there are three particular patterns causing issues:

    1. Features will collapse into empty polygon - these
       do not have tessellation cell in the end.
    2. Features will split into MultiPolygons - in some cases,
       features with narrow links between parts split into two
       during 'shrinking'. In most cases that is not an issue
       and the resulting tessellation is correct anyway, but
       sometimes this results in a cell being a MultiPolygon,
       which is not correct.
    3. Overlapping features - features which overlap even
       after 'shrinking' cause invalid tessellation geometry.

    All three types can be tested using :class:`momepy.CheckTessellationInput`.

    See :cite:`fleischmann2020` for details of implementation.

    Parameters
    ----------
    geometry : GeoSeries | GeoDataFrame
        A GeoDataFrame or GeoSeries containing buildings to tessellate the space around.
    clip : str | shapely.Geometry | GeoSeries | GeoDataFrame | None
        Polygon used to clip the Voronoi polygons, by default "bounding_box". You can
        pass any option accepted by :func:`libpysal.cg.voronoi_frames` or geopandas
        object that will be automatically unioned.
    shrink : float, optional
        The distance for negative buffer to generate space between adjacent polygons).
        By default 0.4
    segment : float, optional
        The maximum distance between points after discretization. By default 0.5

    Returns
    -------
    GeoDataFrame
        GeoDataFrame with an index matching the index of input geometry

    See also
    --------
    momepy.enclosed_tessellation
    momepy.CheckTessellationInput
    momepy.verify_tessellation

    Examples
    --------
    >>> path = momepy.datasets.get_path("bubenec")
    >>> buildings = geopandas.read_file(path, layer="buildings")

    Define a limit used to clip the extent:

    >>> limit = momepy.buffered_limit(buildings, buffer="adaptive")

    Generate tessellation:

    >>> momepy.morphological_tessellation(buildings).head()
                                                geometry
    0  POLYGON ((1603577.153 6464348.291, 1603576.946...
    1  POLYGON ((1603166.356 6464326.62, 1603166.425 ...
    2  POLYGON ((1603006.941 6464167.63, 1603009.97 6...
    3  POLYGON ((1602995.269 6464132.007, 1603001.768...
    4  POLYGON ((1603084.231 6464104.386, 1603083.773...

    """

    if isinstance(geometry.index, MultiIndex):
        raise ValueError(
            "MultiIndex is not supported in `momepy.morphological_tessellation`."
        )

    if isinstance(clip, GeoSeries | GeoDataFrame):
        clip = clip.union_all() if GPD_GE_10 else clip.unary_union

    return voronoi_frames(
        geometry,
        clip=clip,
        shrink=shrink,
        segment=segment,
        return_input=False,
        as_gdf=True,
    )


def enclosed_tessellation(
    geometry: GeoSeries | GeoDataFrame,
    enclosures: GeoSeries | GeoDataFrame,
    shrink: float = 0.4,
    segment: float = 0.5,
    threshold: float = 0.05,
    simplify: bool = False,
    n_jobs: int = -1,
) -> GeoDataFrame:
    """Generate enclosed tessellation

    Enclosed tessellation is an enhanced :func:`morphological_tessellation`, based on
    predefined enclosures and building footprints. We can see enclosed tessellation as
    two-step partitioning of space based on building footprints and boundaries (e.g.
    street network, railway). Original morphological tessellation is used under the hood
    to partition each enclosure.

    Tessellation requires data of relatively high level of precision and there are three
    particular patterns causing issues:

    1. Features will collapse into empty polygon - these
       do not have tessellation cell in the end.
    2. Features will split into MultiPolygons - in some cases,
       features with narrow links between parts split into two during 'shrinking'.
       In most cases that is not an issue and the resulting tessellation is correct
       anyway, but sometimes this results in a cell being a MultiPolygon, which is
       not correct.
    3. Overlapping features - features which overlap even
       after 'shrinking' cause invalid tessellation geometry.

    All three types can be tested using :class:`momepy.CheckTessellationInput`.

    The index of the resulting GeoDataFrame links the input buildings with the output
    geometry. Enclosures with no buildings are also included in the output with negative
    index. Ensure that the input geometry has unique non-negative index for this to work
    correctly.

    Parameters
    ----------
    geometry : GeoSeries | GeoDataFrame
        A GeoDataFrame or GeoSeries containing buildings to tessellate the space around.
    enclosures : GeoSeries | GeoDataFrame
        The enclosures geometry, which can be generated using :func:`momepy.enclosures`.
    shrink : float, optional
        The distance for negative buffer to generate space between adjacent polygons).
        By default 0.4
    segment : float, optional
        The maximum distance between points after discretization. By default 0.5
    threshold : float, optional
        The minimum threshold for a building to be considered within an enclosure.
        Threshold is a ratio of building area which needs to be within an enclosure to
        inlude it in the tessellation of that enclosure. Resolves sliver geometry
        issues. If None, the check is skipped and all intersecting buildings are
        considered. By default 0.05
    simplify: bool, optional
        Whether to attempt to simplify the resulting tesselation boundaries with
        ``shapely.coverage_simplify``. By default False.
    n_jobs : int, optional
        The number of jobs to run in parallel. -1 means using all available cores.
        By default -1

    Warnings
    --------
    Due to the floating point precision issues in clipping the tessellation cells to the
    extent of their parental enclosures, the result does not form a precise polygonal
    coverage. To build a contiguity graph, use fuzzy contiguity builder with a small
    buffer, e.g.::

        from libpysal import graph

        graph.Graph.build_fuzzy_contiguity(tessellation, buffer=1e-6)

    Returns
    -------
    GeoDataFrame
        GeoDataFrame with an index matching the index of input geometry and a column
        matching the index of input enclosures.

    See also
    --------
    momepy.enclosures
    momepy.morphological_tessellation
    momepy.CheckTessellationInput
    momepy.verify_tessellation

    Examples
    --------
    >>> path = momepy.datasets.get_path("bubenec")
    >>> buildings = geopandas.read_file(path, layer="buildings")
    >>> streets = geopandas.read_file(path, layer="streets")

    Generate enclosures:

    >>> enclosures = momepy.enclosures(streets)

    Generate tessellation:

    >>> momepy.enclosed_tessellation(buildings, enclosures).head()
                                                  geometry  enclosure_index
    0    POLYGON ((1603572.779 6464354.58, 1603572.505 ...                0
    113  POLYGON ((1603543.601 6464322.376, 1603543.463...                0
    114  POLYGON ((1603525.157 6464283.592, 1603524.725...                0
    125  POLYGON ((1603601.446 6464256.455, 1603600.982...                0
    126  POLYGON ((1603528.593 6464221.033, 1603527.796...                0
    """

<<<<<<< HEAD
    if simplify and not SHPLY_GE_250:
        raise ImportError("Coverage simplification requires shapely 2.5 or higher.")
=======
    if isinstance(geometry.index, MultiIndex):
        raise ValueError(
            "MultiIndex is not supported in `momepy.enclosed_tessellation`."
        )
>>>>>>> efb11dd0

    # convert to GeoDataFrame and add position (we will need it later)
    enclosures = enclosures.geometry.to_frame()
    enclosures["position"] = range(len(enclosures))

    # preserve index name if exists
    index_name = enclosures.index.name
    if not index_name:
        index_name = "enclosure_index"
    enclosures[index_name] = enclosures.index

    # figure out which enlosures contain which buildings
    if GPD_GE_013:
        inp, res = geometry.sindex.query(enclosures.geometry, predicate="intersects")
    else:
        inp, res = geometry.sindex.query_bulk(
            enclosures.geometry, predicate="intersects"
        )

    # find out which enclosures contain one and multiple buildings
    unique, counts = np.unique(inp, return_counts=True)
    splits = unique[counts > 1]
    single = unique[counts == 1]
    altered = unique[counts > 0]

    # prepare input for parallel processing
    tuples = [
        (
            enclosures.index[i],  # enclosure index
            enclosures.geometry.iloc[i],  # enclosure geometry
            geometry.iloc[res[inp == i]],  # buildings within the enclosure
        )
        for i in splits
    ]

    # generate tessellation in parallel
    new = Parallel(n_jobs=n_jobs)(
        delayed(_tess)(*t, threshold, shrink, segment, index_name, simplify)
        for t in tuples
    )

    new_df = pd.concat(new, axis=0)

    # some enclosures had building intersections that did not meet the threshold
    if -1 in new_df.index:
        unchanged_in_new = new_df.loc[[-1]]
        new_df = new_df.drop(-1)
        clean_blocks = pd.concat(
            [
                enclosures.drop(enclosures.index[altered]).drop(columns="position"),
                unchanged_in_new,
            ]
        )
    else:
        clean_blocks = enclosures.drop(enclosures.index[altered]).drop(
            columns="position"
        )

    # assign negative index to enclosures with no buildings
    clean_blocks.index = range(-len(clean_blocks), 0, 1)

    # get building index for enclosures with single building
    singles = enclosures.iloc[single]
    singles.index = singles.position.loc[singles.index].apply(
        lambda ix: geometry.iloc[res[inp == ix]].index[0]
    )
    # combine results
    return pd.concat([new_df, singles.drop(columns="position"), clean_blocks])


def _tess(ix, poly, blg, threshold, shrink, segment, enclosure_id, to_simplify):
    """Generate tessellation for a single enclosure. Helper for enclosed_tessellation"""
    # check if threshold is set and filter buildings based on the threshold
    if threshold:
        blg = blg[
            shapely.area(shapely.intersection(blg.geometry.array, poly))
            > (shapely.area(blg.geometry.array) * threshold)
        ]

    if len(blg) > 1:
        tess = voronoi_frames(
            blg,
            clip=poly,
            shrink=shrink,
            segment=segment,
            return_input=False,
            as_gdf=True,
        )
        if to_simplify:
            simpl_collection = shapely.coverage_simplify(
                tess.geometry, tolerance=1e-1, simplify_boundary=False
            )
            tess.geometry = gpd.GeoSeries(simpl_collection.geoms).values
        tess[enclosure_id] = ix
        return tess

    ## in case a single building is left in blg
    if len(blg) == 1:
        assigned_ix = blg.index[0]
    else:
        assigned_ix = -1

    return GeoDataFrame(
        {enclosure_id: ix},
        geometry=[poly],
        index=[assigned_ix],
        crs=blg.crs,
    )


def verify_tessellation(tessellation, geometry):
    """Check whether result matches buildings and contains only Polygons.

    Checks if the generated tessellation fully matches the input buildings, i.e. if
    there are all building indices present in the tessellation. Also checks if there are
    any MultiPolygons present in the tessellation. The former is often caused by
    buildings collapsing during the generation process, the latter is usually caused by
    errors in the input geometry, overlapping buildings, or narrow links between parts
    of the building.

    Parameters
    ----------
    tessellation : GeoSeries | GeoDataFrame
        tessellation geometry
    geometry : GeoSeries | GeoDataFrame
        building geometry used to generate tessellation

    Returns
    -------
    tuple(excluded, multipolygons)
        Tuple of indices of building IDs not present in tessellations and MultiPolygons.

    Examples
    --------
    >>> path = momepy.datasets.get_path("bubenec")
    >>> buildings = geopandas.read_file(path, layer="buildings")

    Define a limit used to clip the extent:

    >>> limit = momepy.buffered_limit(buildings, buffer="adaptive")

    Generate tessellation:

    >>> tessellation = momepy.morphological_tessellation(buildings)

    Verify the result.

    >>> excluded, multipolygons = momepy.verify_tessellation(tessellation, buildings)
    """

    if isinstance(geometry.index, MultiIndex) or isinstance(
        tessellation.index, MultiIndex
    ):
        raise ValueError("MultiIndex is not supported in `momepy.verify_tessellation`.")

    # check against input layer
    ids_original = geometry.index
    ids_generated = tessellation.index
    collapsed = pd.Index([])
    if len(ids_original) != len(ids_generated):
        collapsed = ids_original.difference(ids_generated)
        warnings.warn(
            message=(
                "Tessellation does not fully match buildings. "
                f"{len(collapsed)} element(s) disappeared "
                f"during generation. Index of the affected elements: {collapsed}."
            ),
            category=UserWarning,
            stacklevel=2,
        )

    # check MultiPolygons - usually caused by error in input geometry
    multipolygons = tessellation[
        tessellation.geometry.geom_type == "MultiPolygon"
    ].index
    if len(multipolygons) > 0:
        warnings.warn(
            message=(
                "Tessellation contains MultiPolygon elements. Initial "
                "objects should  be edited. Index of affected "
                f"elements: {list(multipolygons)}."
            ),
            category=UserWarning,
            stacklevel=2,
        )
    return collapsed, multipolygons


def get_nearest_street(
    buildings: GeoSeries | GeoDataFrame,
    streets: GeoSeries | GeoDataFrame,
    max_distance: float | None = None,
) -> Series:
    """Identify the nearest street for each building.

    Parameters
    ----------
    buildings : GeoSeries | GeoDataFrame
        GeoSeries or GeoDataFrame of buildings
    streets : GeoSeries | GeoDataFrame
        GeoSeries or GeoDataFrame of streets
    max_distance : float | None, optional
        Maximum distance within which to query for nearest street. Must be
        greater than 0. By default None, indicating no distance limit. Note that it is
        advised to set a limit to avoid long processing times.

    Notes
    -----
    In case of multiple streets within the same distance, only one is returned.

    Returns
    -------
    np.ndarray
        array containing the index of the nearest street for each building

    Examples
    --------
    >>> path = momepy.datasets.get_path("bubenec")
    >>> buildings = geopandas.read_file(path, layer="buildings")
    >>> streets = geopandas.read_file(path, layer="streets")

    Get street index.

    >>> momepy.get_nearest_street(buildings, streets)
    0       0.0
    1      33.0
    2      10.0
    3       8.0
    4       8.0
        ...
    139    34.0
    140    32.0
    141    21.0
    142    16.0
    143    19.0
    Length: 144, dtype: float64
    """
    blg_idx, str_idx = streets.sindex.nearest(
        buildings.geometry, return_all=False, max_distance=max_distance
    )

    ids = pd.Series(None, index=buildings.index, dtype=streets.index.dtype)

    ids.iloc[blg_idx] = streets.index[str_idx]
    return ids


def get_nearest_node(
    buildings: GeoSeries | GeoDataFrame,
    nodes: GeoDataFrame,
    edges: GeoDataFrame,
    nearest_edge: Series,
) -> Series:
    """Identify the nearest node for each building.

    Snap each building to the closest street network node on the closest network edge.
    This assumes that the nearest street network edge has already been identified using
    :func:`get_nearest_street`.

    The ``edges`` and ``nodes`` GeoDataFrames are expected to be an outcome of
    :func:`momepy.nx_to_gdf` or match its structure with ``["node_start", "node_end"]``
    columns and their meaning.


    Parameters
    ----------
    buildings : GeoSeries | GeoDataFrame
        GeoSeries or GeoDataFrame of buildings.
    nodes : GeoDataFrame
        A GeoDataFrame containing street nodes.
    edges : GeoDataFrame
        A GeoDataFrame containing street edges with ``["node_start", "node_end"]``
        columns marking start and end nodes of each edge. These are the default
        outcome of :func:`momepy.nx_to_gdf`.
    nearest_edge : Series
        A Series aligned with ``buildings`` containing the information on the nearest
        street edge. Matches the outcome of :func:`get_nearest_street`.

    Returns
    -------
    Series

    Examples
    --------
    >>> path = momepy.datasets.get_path("bubenec")
    >>> buildings = geopandas.read_file(path, layer="buildings")
    >>> streets = geopandas.read_file(path, layer="streets")

    Pass an object via ``networkx`` to get the nodes and necessary information.

    >>> G = momepy.gdf_to_nx(streets)
    >>> nodes, edges = momepy.nx_to_gdf(G)

    Get nearest edge:

    >>> buildings["edge_index"] = momepy.get_nearest_street(buildings, edges)

    Get nearest node:

    >>> momepy.get_nearest_node(buildings, nodes, edges, buildings["edge_index"])
    0       0.0
    1       9.0
    2      11.0
    3      11.0
    4      11.0
        ...
    139     1.0
    140    20.0
    141    15.0
    142     2.0
    143    22.0
    Length: 144, dtype: float64
    """

    if (
        isinstance(buildings.index, MultiIndex)
        or isinstance(nearest_edge.index, MultiIndex)
        or isinstance(nodes.index, MultiIndex)
        or isinstance(edges.index, MultiIndex)
    ):
        raise ValueError("MultiIndex is not supported in `momepy.get_nearest_node`.")

    # treat possibly missing edge index
    a = np.empty(len(buildings))
    na_mask = np.isnan(nearest_edge)
    a[na_mask] = np.nan

    streets = edges.loc[nearest_edge[~na_mask]]
    starts = nodes.loc[streets["node_start"]].distance(buildings[~na_mask], align=False)
    ends = nodes.loc[streets["node_end"]].distance(buildings[~na_mask], align=False)
    mask = starts.values > ends.values
    r = starts.index.to_numpy(copy=True)
    r[mask] = ends.index[mask]

    a[~na_mask] = r
    return pd.Series(a, index=buildings.index)


def generate_blocks(
    tessellation: GeoDataFrame, edges: GeoDataFrame, buildings: GeoDataFrame
) -> tuple[GeoDataFrame, Series]:
    """
    Generate blocks based on buildings, tessellation, and street network.
    Dissolves tessellation cells based on street-network based polygons.
    Links resulting ID to ``tessellation`` and returns
    ``blocks`` and ``tessellation`` ids.

    Parameters
    ----------
    tessellation : GeoDataFrame
        A GeoDataFrame containing morphological tessellation.
    edges : GeoDataFrame
        A GeoDataFrame containing a street network.
    buildings : GeoDataFrame
        A GeoDataFrame containing buildings.

    Notes
    -----
    This function assumes morphological tessellation and 1:1 relationship
    between buildings and cells. Tesselation cells that do not have buildings
    can break the functionality.

    Returns
    -------
    blocks : GeoDataFrame
        A GeoDataFrame containing generated blocks.
    tessellation_ids : Series
        A Series derived from morphological tessellation with block ID.

    Examples
    --------
    >>> path = momepy.datasets.get_path("bubenec")
    >>> buildings = geopandas.read_file(path, layer="buildings")
    >>> streets = geopandas.read_file(path, layer="streets")

    Generate tessellation:

    >>> tessellation = momepy.morphological_tessellation(buildings)
    >>> tessellation
                                                geometry
    0  POLYGON ((1603577.153 6464348.291, 1603576.946...
    1  POLYGON ((1603166.356 6464326.62, 1603166.425 ...
    2  POLYGON ((1603006.941 6464167.63, 1603009.97 6...
    3  POLYGON ((1602995.269 6464132.007, 1603001.768...
    4  POLYGON ((1603084.231 6464104.386, 1603083.773...

    >>> blocks, tessellation_id = momepy.generate_blocks(
    ...     tessellation, streets, buildings
    ... )
    >>> blocks.head()
                                                geometry
    0  POLYGON ((1603500.079 6464214.019, 1603499.565...
    1  POLYGON ((1603431.893 6464278.302, 1603431.553...
    2  POLYGON ((1603321.257 6464125.859, 1603320.938...
    3  POLYGON ((1603137.411 6464124.658, 1603137.116...
    4  POLYGON ((1603179.384 6463961.584, 1603179.357...

    ``tessellation_id`` can be directly assigned to its
    respective parental DataFrame directly.

    >>> tessellation["block_id"] = tessellation_id
    """

    if (
        isinstance(buildings.index, MultiIndex)
        or isinstance(tessellation.index, MultiIndex)
        or isinstance(edges.index, MultiIndex)
    ):
        raise ValueError("MultiIndex is not supported in `momepy.generate_blocks`.")
    id_name: str = "bID"

    # slice the tessellations by the street network
    cut = gpd.overlay(
        tessellation,
        gpd.GeoDataFrame(geometry=edges.buffer(0.001)),
        how="difference",
    )
    cut = cut.explode(ignore_index=True)
    # touching tessellations form a block
    weights = Graph.build_contiguity(cut, rook=False)
    cut["component"] = weights.component_labels

    # generate block geometries
    buildings_c = buildings.copy()
    buildings_c.geometry = buildings_c.representative_point()  # make points
    centroids_temp_id = gpd.sjoin(
        buildings_c,
        cut[[cut.geometry.name, "component"]],
        how="left",
        predicate="within",
    )
    cells_copy = tessellation[[tessellation.geometry.name]].merge(
        centroids_temp_id[["component"]], right_index=True, left_index=True, how="left"
    )
    blocks = cells_copy.dissolve(by="component").explode(ignore_index=True)

    # assign block ids to buildings and tessellations
    centroids_w_bl_id2 = gpd.sjoin(buildings_c, blocks, how="left", predicate="within")
    buildings_id = centroids_w_bl_id2["index_right"]
    buildings_id.name = id_name
    cells_m = tessellation.merge(
        buildings_id, left_index=True, right_index=True, how="left"
    )
    tessellation_id = cells_m[id_name]

    return blocks, tessellation_id


def buffered_limit(
    gdf: GeoDataFrame | GeoSeries,
    buffer: float | str = 100,
    min_buffer: float = 0,
    max_buffer: float = 100,
    **kwargs,
) -> shapely.Geometry:
    """
    Define limit for tessellation as a buffer around buildings.

    The function calculates a buffer around buildings and returns a MultiPolygon or
    Polygon defining the study area. The buffer can be either a fixed number or
    "adaptive" which calculates the buffer based on Gabriel graph.

    See :cite:`fleischmann2020` for details.

    Parameters
    ----------
    gdf : GeoDataFrame | GeoSeries
        A GeoDataFrame containing building footprints.
    buffer : float | str, optional
        A buffer around buildings limiting the extend of tessellation. If "adaptive",
        the buffer is calculated based on Gabriel graph as the half of the maximum
        distance between neighbors (represented as centroids) of each node + 10% of
        such the maximum distance. The lower and upper bounds can be furhter specified
        by ``min_buffer`` and ``max_buffer``. By default 100.
    min_buffer : float, optional
        The minimum adaptive buffer distance. By default 0.
    max_buffer : float, optional
        The maximum adaptive buffer distance. By default 100.
    **kwargs
        Keyword arguments passed to :meth:`geopandas.GeoSeries.buffer`.

    Returns
    -------
    MultiPolygon
        A MultiPolygon or Polygon defining the study area.

    Examples
    --------
    >>> path = momepy.datasets.get_path("bubenec")
    >>> buildings = geopandas.read_file(path, layer="buildings")
    >>> buildings.head()
       uID                                           geometry
    0    1  POLYGON ((1603599.221 6464369.816, 1603602.984...
    1    2  POLYGON ((1603042.88 6464261.498, 1603038.961 ...
    2    3  POLYGON ((1603044.65 6464178.035, 1603049.192 ...
    3    4  POLYGON ((1603036.557 6464141.467, 1603036.969...
    4    5  POLYGON ((1603082.387 6464142.022, 1603081.574...

    >>> limit = momepy.buffered_limit(buildings)
    >>> type(limit)
    <class 'shapely.geometry.polygon.Polygon'>
    """
    if buffer == "adaptive":
        if not LPS_GE_411:
            raise ImportError(
                "Adaptive buffer requires libpysal 4.11 or higher."
            )  # because https://github.com/pysal/libpysal/pull/709
        gabriel = Graph.build_triangulation(gdf.centroid, "gabriel", kernel="identity")
        max_dist = gabriel.aggregate("max")
        buffer = np.clip(max_dist / 2 + max_dist * 0.1, min_buffer, max_buffer).values

    elif not isinstance(buffer, int | float):
        raise ValueError("`buffer` must be either 'adaptive' or a number.")

    return (
        gdf.buffer(buffer, **kwargs).union_all()
        if GPD_GE_10
        else gdf.buffer(buffer, **kwargs).unary_union
    )<|MERGE_RESOLUTION|>--- conflicted
+++ resolved
@@ -229,15 +229,13 @@
     126  POLYGON ((1603528.593 6464221.033, 1603527.796...                0
     """
 
-<<<<<<< HEAD
     if simplify and not SHPLY_GE_250:
         raise ImportError("Coverage simplification requires shapely 2.5 or higher.")
-=======
+
     if isinstance(geometry.index, MultiIndex):
         raise ValueError(
             "MultiIndex is not supported in `momepy.enclosed_tessellation`."
         )
->>>>>>> efb11dd0
 
     # convert to GeoDataFrame and add position (we will need it later)
     enclosures = enclosures.geometry.to_frame()
