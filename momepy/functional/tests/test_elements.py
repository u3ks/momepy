import geopandas as gpd
import libpysal
import numpy as np
import pandas as pd
import pytest
from geopandas.testing import assert_geodataframe_equal
from packaging.version import Version
from pandas.testing import assert_index_equal, assert_series_equal
from shapely import affinity
from shapely.geometry import MultiPoint, Polygon, box

import momepy as mm

GPD_GE_013 = Version(gpd.__version__) >= Version("0.13.0")
LPS_GE_411 = Version(libpysal.__version__) >= Version("4.11.dev")


class TestElements:
    def setup_method(self):
        test_file_path = mm.datasets.get_path("bubenec")
        self.df_buildings = gpd.read_file(test_file_path, layer="buildings")
        self.df_tessellation = gpd.read_file(test_file_path, layer="tessellation")
        self.df_streets = gpd.read_file(test_file_path, layer="streets")
        self.limit = mm.buffered_limit(self.df_buildings, 50)
        self.enclosures = mm.enclosures(
            self.df_streets,
            gpd.GeoSeries([self.limit.exterior], crs=self.df_streets.crs),
        )

    def test_morphological_tessellation(self):
        tessellation = mm.morphological_tessellation(
            self.df_buildings,
        )
        assert (tessellation.geom_type == "Polygon").all()
        assert tessellation.crs == self.df_buildings.crs
        assert_index_equal(tessellation.index, self.df_buildings.index)

        clipped = mm.morphological_tessellation(
            self.df_buildings,
            clip=self.limit,
        )

        assert (tessellation.geom_type == "Polygon").all()
        assert tessellation.crs == self.df_buildings.crs
        assert_index_equal(tessellation.index, self.df_buildings.index)
        assert clipped.area.sum() < tessellation.area.sum()

        sparser = mm.morphological_tessellation(
            self.df_buildings,
            segment=2,
        )
        if GPD_GE_013:
            assert (
                sparser.get_coordinates().shape[0]
                < tessellation.get_coordinates().shape[0]
            )

    def test_morphological_tessellation_buffer_clip(self):
        tessellation = mm.morphological_tessellation(
            self.df_buildings, clip=self.df_buildings.buffer(50)
        )
        assert (tessellation.geom_type == "Polygon").all()
        assert tessellation.crs == self.df_buildings.crs
        assert_index_equal(tessellation.index, self.df_buildings.index)

    def test_morphological_tessellation_errors(self):
        df = self.df_buildings
        b = df.total_bounds
        x = np.mean([b[0], b[2]])
        y = np.mean([b[1], b[3]])

        df = pd.concat(
            [
                df,
                gpd.GeoDataFrame(
                    {"uID": [145, 146, 147]},
                    geometry=[
                        Polygon([(x, y), (x, y + 1), (x + 1, y)]),
                        MultiPoint([(x, y), (x + 1, y)]).buffer(0.55),
                        affinity.rotate(df.geometry.iloc[0], 12),
                    ],
                    index=[144, 145, 146],
                    crs=df.crs,
                ),
            ]
        )
        tessellation = mm.morphological_tessellation(
            df,
        )
        assert (tessellation.geom_type == "Polygon").all()
        assert 144 not in tessellation.index
        assert len(tessellation) == len(df) - 1

    def test_enclosed_tessellation(self):
        tessellation = mm.enclosed_tessellation(
            self.df_buildings,
            self.enclosures.geometry,
        )
        assert (tessellation.geom_type == "Polygon").all()
        assert tessellation.crs == self.df_buildings.crs
        assert (self.df_buildings.index.isin(tessellation.index)).all()
        assert np.isin(np.array(range(-11, 0, 1)), tessellation.index).all()

        sparser = mm.enclosed_tessellation(
            self.df_buildings,
            self.enclosures.geometry,
            segment=2,
        )
        if GPD_GE_013:
            assert (
                sparser.get_coordinates().shape[0]
                < tessellation.get_coordinates().shape[0]
            )

        no_threshold_check = mm.enclosed_tessellation(
            self.df_buildings, self.enclosures.geometry, threshold=None, n_jobs=1
        )

        assert_geodataframe_equal(tessellation, no_threshold_check)

        buildings = pd.concat(
            [
                self.df_buildings,
                gpd.GeoDataFrame(
                    {"uID": [145, 146]},
                    geometry=[
                        box(1603283, 6464150, 1603316, 6464234),
                        box(1603293, 6464150, 1603316, 6464244),
                    ],
                    crs=self.df_buildings.crs,
                    index=[144, 145],
                ),
            ]
        )

        threshold_elimination = mm.enclosed_tessellation(
            buildings, self.enclosures.geometry, threshold=0.99, n_jobs=1
        )
        assert not threshold_elimination.index.duplicated().any()
        assert_index_equal(threshold_elimination.index, tessellation.index)
        if GPD_GE_013:
            assert_geodataframe_equal(
                tessellation.sort_values("geometry").reset_index(drop=True),
                threshold_elimination.sort_values("geometry").reset_index(drop=True),
            )

        tessellation_df = mm.enclosed_tessellation(
            self.df_buildings,
            self.enclosures,
        )
        assert_geodataframe_equal(tessellation, tessellation_df)

        custom_index = self.enclosures
        custom_index.index = (custom_index.index + 100).astype(str)
        tessellation_custom_index = mm.enclosed_tessellation(
            self.df_buildings,
            custom_index,
        )
        assert (tessellation_custom_index.geom_type == "Polygon").all()
        assert tessellation_custom_index.crs == self.df_buildings.crs
        assert (self.df_buildings.index.isin(tessellation_custom_index.index)).all()
        assert tessellation_custom_index.enclosure_index.isin(custom_index.index).all()

    def test_verify_tessellation(self):
        df = self.df_buildings
        b = df.total_bounds
        x = np.mean([b[0], b[2]])
        y = np.mean([b[1], b[3]])

        df = pd.concat(
            [
                df,
                gpd.GeoDataFrame(
                    {"uID": [145]},
                    geometry=[
                        Polygon([(x, y), (x, y + 1), (x + 1, y)]),
                    ],
                    index=[144],
                    crs=df.crs,
                ),
            ]
        )
        tessellation = mm.morphological_tessellation(
            df, clip=self.df_streets.buffer(50)
        )
        with (
            pytest.warns(
                UserWarning, match="Tessellation does not fully match buildings"
            ),
            pytest.warns(
                UserWarning, match="Tessellation contains MultiPolygon elements"
            ),
        ):
            collapsed, multi = mm.verify_tessellation(tessellation, df)
        assert_index_equal(collapsed, pd.Index([144]))
        assert_index_equal(
            multi, pd.Index([1, 46, 57, 62, 103, 105, 129, 130, 134, 136, 137])
        )

    def test_get_nearest_street(self):
        streets = self.df_streets.copy()
        nearest = mm.get_nearest_street(self.df_buildings, streets)
        assert len(nearest) == len(self.df_buildings)
        expected = np.array(
            [0, 1, 2, 5, 6, 8, 10, 11, 12, 14, 16, 19, 21, 24, 25, 26, 28, 32, 33, 34]
        )
        expected_counts = np.array(
            [9, 1, 12, 5, 7, 15, 1, 3, 4, 1, 3, 9, 9, 6, 5, 5, 15, 6, 10, 18]
        )
        unique, counts = np.unique(nearest, return_counts=True)
        np.testing.assert_array_equal(unique, expected)
        np.testing.assert_array_equal(counts, expected_counts)

        # induce missing
        nearest = mm.get_nearest_street(self.df_buildings, streets, 10)
        expected = np.array([2.0, 34.0, np.nan])
        expected_counts = np.array([3, 4, 137])
        unique, counts = np.unique(nearest, return_counts=True)
        np.testing.assert_array_equal(unique, expected)
        np.testing.assert_array_equal(counts, expected_counts)

        streets.index = streets.index.astype(str)
        nearest = mm.get_nearest_street(self.df_buildings, streets, 10)
        assert (nearest == None).sum() == 137  # noqa: E711

<<<<<<< HEAD
    def test_blocks(self):
        blocks, buildings_id, tessellation_id = mm.generate_blocks(
            self.df_tessellation, self.df_streets, self.df_buildings, "bID"
        )
        assert not tessellation_id.isna().any()
        assert not buildings_id.isna().any()
        assert len(blocks) == 8

        with pytest.raises(ValueError, match="'uID' column cannot be"):
            mm.generate_blocks(
                self.df_tessellation, self.df_streets, self.df_buildings, "uID"
            )

    def test_blocks_inner(self):
        streets = self.df_streets.copy()
        streets.loc[35, "geometry"] = (
            self.df_buildings.geometry.iloc[141]
            .representative_point()
            .buffer(20)
            .exterior
        )
        blocks, buildings_id, tessellation_id = mm.generate_blocks(
            self.df_tessellation, streets, self.df_buildings, "bID"
        )
        assert not tessellation_id.isna().any()
        assert not buildings_id.isna().any()
        assert len(blocks) == 9
        if GPD_GE_013:
            assert len(blocks.sindex.query(blocks.geometry, "overlaps")[0]) == 0
        else:
            assert len(blocks.sindex.query_bulk(blocks.geometry, "overlaps")[0]) == 0


class TestElementsEquivalence:
    def setup_method(self):
        test_file_path = mm.datasets.get_path("bubenec")
        self.df_buildings = gpd.read_file(test_file_path, layer="buildings")
        self.df_tessellation = gpd.read_file(test_file_path, layer="tessellation")
        self.df_streets = gpd.read_file(test_file_path, layer="streets")
        self.limit = mm.buffered_limit(self.df_buildings, 50)
        self.enclosures = mm.enclosures(
            self.df_streets,
            gpd.GeoSeries([self.limit.exterior], crs=self.df_streets.crs),
        )

    def test_blocks(self):
        blocks, buildings_id, tessellation_id = mm.generate_blocks(
            self.df_tessellation, self.df_streets, self.df_buildings, "bID"
        )
        res = mm.Blocks(
            self.df_tessellation, self.df_streets, self.df_buildings, "bID", "uID"
        )

        assert_geodataframe_equal(blocks, res.blocks)
        assert_series_equal(buildings_id, res.buildings_id)
        assert_series_equal(tessellation_id, res.tessellation_id)
=======
    def test_buffered_limit(self):
        limit = mm.buffered_limit(self.df_buildings, 50)
        assert limit.geom_type == "Polygon"
        assert pytest.approx(limit.area) == 366525.967849688

    @pytest.mark.skipif(not LPS_GE_411, reason="libpysal>=4.11 required")
    def test_buffered_limit_adaptive(self):
        limit = mm.buffered_limit(self.df_buildings, "adaptive")
        assert limit.geom_type == "Polygon"
        assert pytest.approx(limit.area) == 355819.18954170

        limit = mm.buffered_limit(self.df_buildings, "adaptive", max_buffer=30)
        assert limit.geom_type == "Polygon"
        assert pytest.approx(limit.area) == 304200.301833294

        limit = mm.buffered_limit(
            self.df_buildings, "adaptive", min_buffer=30, max_buffer=300
        )
        assert limit.geom_type == "Polygon"
        assert pytest.approx(limit.area) == 357671.831894244

    @pytest.mark.skipif(LPS_GE_411, reason="libpysal>=4.11 required")
    def test_buffered_limit_adaptive_error(self):
        with pytest.raises(
            ImportError, match="Adaptive buffer requires libpysal 4.11 or higher."
        ):
            mm.buffered_limit(self.df_buildings, "adaptive")

    def test_buffered_limit_error(self):
        with pytest.raises(
            ValueError, match="`buffer` must be either 'adaptive' or a number."
        ):
            mm.buffered_limit(self.df_buildings, "invalid")
>>>>>>> a64d274d
<|MERGE_RESOLUTION|>--- conflicted
+++ resolved
@@ -223,7 +223,6 @@
         nearest = mm.get_nearest_street(self.df_buildings, streets, 10)
         assert (nearest == None).sum() == 137  # noqa: E711
 
-<<<<<<< HEAD
     def test_blocks(self):
         blocks, buildings_id, tessellation_id = mm.generate_blocks(
             self.df_tessellation, self.df_streets, self.df_buildings, "bID"
@@ -280,7 +279,7 @@
         assert_geodataframe_equal(blocks, res.blocks)
         assert_series_equal(buildings_id, res.buildings_id)
         assert_series_equal(tessellation_id, res.tessellation_id)
-=======
+
     def test_buffered_limit(self):
         limit = mm.buffered_limit(self.df_buildings, 50)
         assert limit.geom_type == "Polygon"
@@ -313,5 +312,4 @@
         with pytest.raises(
             ValueError, match="`buffer` must be either 'adaptive' or a number."
         ):
-            mm.buffered_limit(self.df_buildings, "invalid")
->>>>>>> a64d274d
+            mm.buffered_limit(self.df_buildings, "invalid")