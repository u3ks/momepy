import geopandas as gpd
import numpy as np
import pytest
from libpysal.graph import Graph
from pandas.testing import assert_series_equal

import momepy as mm

from .conftest import assert_result


class TestIntensity:
    def setup_method(self):
        test_file_path = mm.datasets.get_path("bubenec")
        self.df_buildings = gpd.read_file(test_file_path, layer="buildings")
        self.df_streets = gpd.read_file(test_file_path, layer="streets")
        self.df_tessellation = gpd.read_file(test_file_path, layer="tessellation")
        self.df_streets["nID"] = mm.unique_id(self.df_streets)
        self.df_buildings["height"] = np.linspace(10.0, 30.0, 144)
        self.df_tessellation["area"] = self.df_tessellation.geometry.area
        self.df_buildings["area"] = self.df_buildings.geometry.area
        self.df_buildings["fl_area"] = mm.FloorArea(self.df_buildings, "height").series
        self.df_buildings["nID"] = mm.get_network_id(
            self.df_buildings, self.df_streets, "nID"
        )
        blocks = mm.Blocks(
            self.df_tessellation, self.df_streets, self.df_buildings, "bID", "uID"
        )
        self.blocks = blocks.blocks
        self.df_buildings["bID"] = blocks.buildings_id
        self.df_tessellation["bID"] = blocks.tessellation_id

        self.buildings_graph = Graph.build_contiguity(
            self.df_buildings, rook=False
        ).assign_self_weight()

    def test_courtyards(self):
        courtyards = mm.courtyards(self.df_buildings, self.buildings_graph)
        expected = {"mean": 0.6805555555555556, "sum": 98, "min": 0, "max": 1}
        assert_result(courtyards, expected, self.df_buildings)

<<<<<<< HEAD
    def test_density(self):
        graph = (
            Graph.build_contiguity(self.df_tessellation, rook=False)
            .higher_order(k=3, lower_order=True)
            .assign_self_weight()
        )
        dens_new = mm.density(
            self.df_buildings["fl_area"], self.df_tessellation.geometry.area, graph
        )
        dens_expected = {
            "count": 144,
            "mean": 1.6615871155383324,
            "max": 2.450536855278486,
            "min": 0.9746481727569978,
        }
        assert_result(dens_new["fl_area"], dens_expected, self.df_tessellation)
=======
    def test_node_density(self):
        nx = mm.gdf_to_nx(self.df_streets, integer_labels=True)
        nx = mm.node_degree(nx)
        nodes, edges, w = mm.nx_to_gdf(nx, spatial_weights=True)
        g = Graph.from_W(w).higher_order(k=3, lower_order=True).assign_self_weight()

        density = mm.node_density(nodes, edges, g)
        expected_density = {
            "count": 29,
            "mean": 0.005534125924228438,
            "max": 0.010177844322387136,
            "min": 0.00427032489140038,
        }
        assert_result(density, expected_density, nodes, check_names=False)

        weighted = mm.node_density(nodes, edges, g, weighted=True)
        expected_weighted = {
            "count": 29,
            "mean": 0.010090861332429164,
            "max": 0.020355688644774272,
            "min": 0.0077472994887720905,
        }
        assert_result(weighted, expected_weighted, nodes, check_names=False)

        island = mm.node_density(nodes, edges, Graph.from_W(w).assign_self_weight())
        expected_island = {
            "count": 29,
            "mean": 0.01026753724860306,
            "max": 0.029319191032027746,
            "min": 0.004808273240207287,
        }
        assert_result(island, expected_island, nodes, check_names=False)

        with pytest.raises(
            ValueError,
            match=("Column node_start is needed in the edges GeoDataframe."),
        ):
            mm.node_density(nodes, nodes, g)

        with pytest.raises(
            ValueError,
            match=("Column node_end is needed in the edges GeoDataframe."),
        ):
            mm.node_density(nodes, edges["node_start"].to_frame(), g)

        with pytest.raises(
            ValueError,
            match=("Column degree is needed in nodes GeoDataframe."),
        ):
            mm.node_density(edges, edges, g, weighted=True)
>>>>>>> 452a449b


class TestIntensityEquality:
    def setup_method(self):
        test_file_path = mm.datasets.get_path("bubenec")
        self.df_buildings = gpd.read_file(test_file_path, layer="buildings")
        self.df_streets = gpd.read_file(test_file_path, layer="streets")
        self.df_tessellation = gpd.read_file(test_file_path, layer="tessellation")
        self.df_streets["nID"] = mm.unique_id(self.df_streets)
        self.df_buildings["height"] = np.linspace(10.0, 30.0, 144)
        self.df_tessellation["area"] = self.df_tessellation.geometry.area
        self.df_buildings["area"] = self.df_buildings.geometry.area
        self.df_buildings["fl_area"] = mm.FloorArea(self.df_buildings, "height").series
        self.df_buildings["nID"] = mm.get_network_id(
            self.df_buildings, self.df_streets, "nID"
        )
        blocks = mm.Blocks(
            self.df_tessellation, self.df_streets, self.df_buildings, "bID", "uID"
        )
        self.blocks = blocks.blocks
        self.df_buildings["bID"] = blocks.buildings_id
        self.df_tessellation["bID"] = blocks.tessellation_id

        self.buildings_graph = Graph.build_contiguity(
            self.df_buildings, rook=False
        ).assign_self_weight()

    def test_courtyards(self):
        old_courtyards = mm.Courtyards(self.df_buildings).series
        new_courtyards = mm.courtyards(self.df_buildings, self.buildings_graph)
        assert_series_equal(
            new_courtyards, old_courtyards, check_names=False, check_dtype=False
        )

<<<<<<< HEAD
    def test_density(self):
        sw = mm.sw_high(k=3, gdf=self.df_tessellation, ids="uID")
        graph = (
            Graph.build_contiguity(self.df_tessellation, rook=False)
            .higher_order(k=3, lower_order=True)
            .assign_self_weight()
        )
        dens_new = mm.density(
            self.df_buildings["fl_area"], self.df_tessellation.geometry.area, graph
        )

        dens_old = mm.Density(
            self.df_tessellation,
            self.df_buildings["fl_area"],
            sw,
            "uID",
            self.df_tessellation.area,
        ).series

        assert_series_equal(
            dens_new["fl_area"], dens_old, check_names=False, check_dtype=False
=======
    def test_node_density(self):
        nx = mm.gdf_to_nx(self.df_streets, integer_labels=True)
        nx = mm.node_degree(nx)
        nodes, edges, w = mm.nx_to_gdf(nx, spatial_weights=True)
        sw = mm.sw_high(k=3, weights=w)
        g = Graph.from_W(w).higher_order(k=3, lower_order=True).assign_self_weight()

        density_old = mm.NodeDensity(nodes, edges, sw).series
        density_new = mm.node_density(nodes, edges, g)
        assert_series_equal(
            density_old, density_new, check_names=False, check_dtype=False
        )

        weighted_old = mm.NodeDensity(
            nodes, edges, sw, weighted=True, node_degree="degree"
        ).series
        weighted_new = mm.node_density(nodes, edges, g, weighted=True)
        assert_series_equal(
            weighted_old, weighted_new, check_names=False, check_dtype=False
        )

        islands_old = mm.NodeDensity(nodes, edges, w).series
        islands_new = mm.node_density(
            nodes, edges, Graph.from_W(w).assign_self_weight()
        )
        assert_series_equal(
            islands_old, islands_new, check_names=False, check_dtype=False
>>>>>>> 452a449b
        )<|MERGE_RESOLUTION|>--- conflicted
+++ resolved
@@ -39,7 +39,6 @@
         expected = {"mean": 0.6805555555555556, "sum": 98, "min": 0, "max": 1}
         assert_result(courtyards, expected, self.df_buildings)
 
-<<<<<<< HEAD
     def test_density(self):
         graph = (
             Graph.build_contiguity(self.df_tessellation, rook=False)
@@ -56,7 +55,7 @@
             "min": 0.9746481727569978,
         }
         assert_result(dens_new["fl_area"], dens_expected, self.df_tessellation)
-=======
+
     def test_node_density(self):
         nx = mm.gdf_to_nx(self.df_streets, integer_labels=True)
         nx = mm.node_degree(nx)
@@ -107,7 +106,6 @@
             match=("Column degree is needed in nodes GeoDataframe."),
         ):
             mm.node_density(edges, edges, g, weighted=True)
->>>>>>> 452a449b
 
 
 class TestIntensityEquality:
@@ -142,7 +140,6 @@
             new_courtyards, old_courtyards, check_names=False, check_dtype=False
         )
 
-<<<<<<< HEAD
     def test_density(self):
         sw = mm.sw_high(k=3, gdf=self.df_tessellation, ids="uID")
         graph = (
@@ -164,7 +161,8 @@
 
         assert_series_equal(
             dens_new["fl_area"], dens_old, check_names=False, check_dtype=False
-=======
+        )
+
     def test_node_density(self):
         nx = mm.gdf_to_nx(self.df_streets, integer_labels=True)
         nx = mm.node_degree(nx)
@@ -192,5 +190,4 @@
         )
         assert_series_equal(
             islands_old, islands_new, check_names=False, check_dtype=False
->>>>>>> 452a449b
         )