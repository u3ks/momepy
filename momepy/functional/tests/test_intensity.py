import geopandas as gpd
import numpy as np
<<<<<<< HEAD
import pandas as pd
=======
>>>>>>> a64d274d
import pytest
from libpysal.graph import Graph
from pandas.testing import assert_series_equal
from shapely import Point

import momepy as mm

from .conftest import assert_result


class TestIntensity:
    def setup_method(self):
        test_file_path = mm.datasets.get_path("bubenec")
        self.df_buildings = gpd.read_file(test_file_path, layer="buildings")
        self.df_streets = gpd.read_file(test_file_path, layer="streets")
        self.df_tessellation = gpd.read_file(test_file_path, layer="tessellation")
        self.df_streets["nID"] = mm.unique_id(self.df_streets)
        self.df_buildings["height"] = np.linspace(10.0, 30.0, 144)
        self.df_tessellation["area"] = self.df_tessellation.geometry.area
        self.df_buildings["area"] = self.df_buildings.geometry.area
        self.df_buildings["fl_area"] = mm.FloorArea(self.df_buildings, "height").series
        self.df_buildings["nID"] = mm.get_network_id(
            self.df_buildings, self.df_streets, "nID"
        )
        blocks = mm.Blocks(
            self.df_tessellation, self.df_streets, self.df_buildings, "bID", "uID"
        )
        self.blocks = blocks.blocks
        self.df_buildings["bID"] = blocks.buildings_id
        self.df_tessellation["bID"] = blocks.tessellation_id

        self.buildings_graph = Graph.build_contiguity(
            self.df_buildings, rook=False
        ).assign_self_weight()

    def test_courtyards(self):
        courtyards = mm.courtyards(self.df_buildings, self.buildings_graph)
        expected = {"mean": 0.6805555555555556, "sum": 98, "min": 0, "max": 1}
        assert_result(courtyards, expected, self.df_buildings)

<<<<<<< HEAD
    def test_area_ratio(self):
        car_block = mm.area_ratio(
            self.blocks.geometry.area,
            self.df_buildings["area"],
            self.df_buildings["bID"],
        )
        car_block_expected = {
            "mean": 0.27619743196980123,
            "max": 0.35699143584461146,
            "min": 0.12975039475826336,
            "count": 8,
        }
        assert_result(car_block, car_block_expected, self.blocks)

        car = mm.area_ratio(
            self.df_tessellation.geometry.area,
            self.df_buildings["area"],
            self.df_buildings["uID"] - 1,
        )
        car2 = mm.area_ratio(
            self.df_tessellation.set_index("uID").area,
            self.df_buildings.set_index("uID").area,
            self.df_buildings["uID"].values,
        )
        car_expected = {
            "mean": 0.3206556897709747,
            "max": 0.8754071653707558,
            "min": 0.029097983413141276,
            "count": 144,
        }
        assert_result(car, car_expected, self.df_tessellation)
        assert_result(car2, car_expected, self.df_tessellation.set_index("uID"))

        car_sel = mm.area_ratio(
            self.df_tessellation.iloc[10:20]["area"],
            self.df_buildings["area"],
            self.df_tessellation.iloc[10:20]["uID"] - 1,
        )
        car_sel_expected = {
            "mean": 0.3892868062654601,
            "max": 0.5428192449477212,
            "min": 0.22057633949526625,
            "count": 10,
        }
        assert_result(car_sel, car_sel_expected, self.df_tessellation.iloc[10:20])

        far = mm.area_ratio(
            self.df_tessellation.geometry.area,
            self.df_buildings["fl_area"],
            self.df_buildings["uID"] - 1,
        )
        far_expected = {
            "mean": 1.910949846262234,
            "max": 7.003257322966046,
            "min": 0.26188185071827147,
            "count": 144,
        }
        assert_result(far, far_expected, self.df_tessellation)

    def test_count(self):
        eib = mm.count(self.blocks, self.df_buildings, self.df_buildings["bID"])
        eib_expected = {"count": 8, "min": 8, "max": 26, "mean": 18.0}
        assert_result(eib, eib_expected, self.blocks)

        weib = mm.count(self.blocks, self.df_buildings, self.df_buildings["bID"], True)
        weib_expected = {
            "count": 8,
            "min": 0.0001518198309906747,
            "max": 0.0006104358352940897,
            "mean": 0.00040170607189454006,
        }
        assert_result(weib, weib_expected, self.blocks)

        weis = mm.count(
            self.df_streets, self.df_buildings, self.df_buildings["nID"], weighted=True
        )
        weis_expected = {
            "count": 35,
            "min": 0.0,
            "max": 0.07663465523823784,
            "mean": 0.020524232642849215,
        }
        assert_result(weis, weis_expected, self.df_streets)

        check_eib = (
            gpd.sjoin(self.df_buildings.drop(columns="bID"), self.blocks)["bID"]
            .value_counts()
            .sort_index()
        )
        assert_series_equal(check_eib, eib, check_names=False)

        point_gdf = gpd.GeoDataFrame(
            {"nID": [0]}, geometry=[Point(1603569.010067892, 6464302.821695424)]
        )
        with pytest.raises(
            TypeError, match="Geometry type does not support weighting."
        ):
            mm.count(point_gdf, self.blocks, point_gdf["nID"], weighted=True)

=======
>>>>>>> a64d274d
    def test_node_density(self):
        nx = mm.gdf_to_nx(self.df_streets, integer_labels=True)
        nx = mm.node_degree(nx)
        nodes, edges, w = mm.nx_to_gdf(nx, spatial_weights=True)
        g = Graph.from_W(w).higher_order(k=3, lower_order=True).assign_self_weight()

        density = mm.node_density(nodes, edges, g)
        expected_density = {
            "count": 29,
            "mean": 0.005534125924228438,
            "max": 0.010177844322387136,
            "min": 0.00427032489140038,
        }
        assert_result(density, expected_density, nodes, check_names=False)

        weighted = mm.node_density(nodes, edges, g, weighted=True)
        expected_weighted = {
            "count": 29,
            "mean": 0.010090861332429164,
            "max": 0.020355688644774272,
            "min": 0.0077472994887720905,
        }
        assert_result(weighted, expected_weighted, nodes, check_names=False)

        island = mm.node_density(nodes, edges, Graph.from_W(w).assign_self_weight())
        expected_island = {
            "count": 29,
            "mean": 0.01026753724860306,
            "max": 0.029319191032027746,
            "min": 0.004808273240207287,
        }
        assert_result(island, expected_island, nodes, check_names=False)

<<<<<<< HEAD
    def test_blocks_counts(self):
        graph = (
            Graph.build_contiguity(self.df_tessellation, rook=False)
            .higher_order(k=5, lower_order=True)
            .assign_self_weight()
        )

        unweighted = mm.block_counts(self.df_tessellation["bID"], graph)
        unweighted_expected = {
            "count": 144,
            "min": 3,
            "max": 8,
            "mean": 5.222222222222222,
        }
        assert_result(unweighted, unweighted_expected, self.df_tessellation)

        count = mm.block_counts(
            self.df_tessellation["bID"], graph, self.df_tessellation["area"]
        )
        count_expected = {
            "count": 144,
            "min": 2.0989616504225266e-05,
            "max": 4.2502425045664464e-05,
            "mean": 3.142437439120778e-05,
        }
        assert_result(count, count_expected, self.df_tessellation)

    def test_density(self):
        graph = (
            Graph.build_contiguity(self.df_tessellation, rook=False)
            .higher_order(k=3, lower_order=True)
            .assign_self_weight()
        )
        dens_new = mm.density(
            self.df_buildings["fl_area"], self.df_tessellation.geometry.area, graph
        )
        dens_expected = {
            "count": 144,
            "mean": 1.6615871155383324,
            "max": 2.450536855278486,
            "min": 0.9746481727569978,
        }
        assert_result(dens_new["fl_area"], dens_expected, self.df_tessellation)
=======
        with pytest.raises(
            ValueError,
            match=("Column node_start is needed in the edges GeoDataframe."),
        ):
            mm.node_density(nodes, nodes, g)

        with pytest.raises(
            ValueError,
            match=("Column node_end is needed in the edges GeoDataframe."),
        ):
            mm.node_density(nodes, edges["node_start"].to_frame(), g)

        with pytest.raises(
            ValueError,
            match=("Column degree is needed in nodes GeoDataframe."),
        ):
            mm.node_density(edges, edges, g, weighted=True)
>>>>>>> a64d274d


class TestIntensityEquality:
    def setup_method(self):
        test_file_path = mm.datasets.get_path("bubenec")
        self.df_buildings = gpd.read_file(test_file_path, layer="buildings")
        self.df_streets = gpd.read_file(test_file_path, layer="streets")
        self.df_tessellation = gpd.read_file(test_file_path, layer="tessellation")
        self.df_streets["nID"] = mm.unique_id(self.df_streets)
        self.df_buildings["height"] = np.linspace(10.0, 30.0, 144)
        self.df_tessellation["area"] = self.df_tessellation.geometry.area
        self.df_buildings["area"] = self.df_buildings.geometry.area
        self.df_buildings["fl_area"] = mm.FloorArea(self.df_buildings, "height").series
        self.df_buildings["nID"] = mm.get_network_id(
            self.df_buildings, self.df_streets, "nID"
        )
        blocks = mm.Blocks(
            self.df_tessellation, self.df_streets, self.df_buildings, "bID", "uID"
        )
        self.blocks = blocks.blocks
        self.df_buildings["bID"] = blocks.buildings_id
        self.df_tessellation["bID"] = blocks.tessellation_id

        self.buildings_graph = Graph.build_contiguity(
            self.df_buildings, rook=False
        ).assign_self_weight()

    def test_courtyards(self):
        old_courtyards = mm.Courtyards(self.df_buildings).series
        new_courtyards = mm.courtyards(self.df_buildings, self.buildings_graph)
        assert_series_equal(
            new_courtyards, old_courtyards, check_names=False, check_dtype=False
        )

<<<<<<< HEAD
    def test_area_ratio(self):
        self.blocks["area"] = self.blocks.geometry.area
        car_block_new = mm.area_ratio(
            self.blocks.geometry.area,
            self.df_buildings["area"],
            self.df_buildings["bID"],
        )
        car_block_old = mm.AreaRatio(
            self.blocks, self.df_buildings, "area", "area", "bID"
        ).series
        assert_series_equal(
            car_block_new, car_block_old, check_dtype=False, check_names=False
        )

        car_new = mm.area_ratio(
            self.df_tessellation.geometry.area,
            self.df_buildings["area"],
            self.df_buildings["uID"] - 1,
        )
        car2_new = mm.area_ratio(
            self.df_tessellation.set_index("uID").area,
            self.df_buildings.set_index("uID").area,
            self.df_buildings["uID"].values,
        )
        car_old = mm.AreaRatio(
            self.df_tessellation, self.df_buildings, "area", "area", "uID"
        ).series
        assert_series_equal(car_new, car_old, check_dtype=False, check_names=False)
        assert_series_equal(
            pd.Series(car_old.values, car2_new.index),
            car2_new,
            check_dtype=False,
            check_names=False,
        )

        car_sel = mm.AreaRatio(
            self.df_tessellation.iloc[10:20], self.df_buildings, "area", "area", "uID"
        ).series
        car_sel_new = mm.area_ratio(
            self.df_tessellation.iloc[10:20]["area"],
            self.df_buildings["area"],
            self.df_tessellation.iloc[10:20]["uID"] - 1,
        )

        assert_series_equal(car_sel_new, car_sel, check_dtype=False, check_names=False)

        far_new = mm.area_ratio(
            self.df_tessellation.geometry.area,
            self.df_buildings["fl_area"],
            self.df_buildings["uID"] - 1,
        )

        far_old = mm.AreaRatio(
            self.df_tessellation,
            self.df_buildings,
            self.df_tessellation.area,
            self.df_buildings.fl_area,
            "uID",
        ).series

        assert_series_equal(far_new, far_old, check_dtype=False, check_names=False)

    def test_count(self):
        eib_new = mm.count(self.blocks, self.df_buildings, self.df_buildings["bID"])
        eib_old = mm.Count(self.blocks, self.df_buildings, "bID", "bID").series
        assert_series_equal(eib_new, eib_old, check_names=False, check_dtype=False)

        weib_new = mm.count(
            self.blocks, self.df_buildings, self.df_buildings["bID"], True
        )
        weib_old = mm.Count(
            self.blocks, self.df_buildings, "bID", "bID", weighted=True
        ).series
        assert_series_equal(weib_new, weib_old, check_names=False, check_dtype=False)

        weis_new = mm.count(
            self.df_streets, self.df_buildings, self.df_buildings["nID"], weighted=True
        )
        weis_old = mm.Count(
            self.df_streets, self.df_buildings, "nID", "nID", weighted=True
        ).series
        assert_series_equal(weis_new, weis_old, check_names=False, check_dtype=False)

=======
>>>>>>> a64d274d
    def test_node_density(self):
        nx = mm.gdf_to_nx(self.df_streets, integer_labels=True)
        nx = mm.node_degree(nx)
        nodes, edges, w = mm.nx_to_gdf(nx, spatial_weights=True)
        sw = mm.sw_high(k=3, weights=w)
        g = Graph.from_W(w).higher_order(k=3, lower_order=True).assign_self_weight()

        density_old = mm.NodeDensity(nodes, edges, sw).series
        density_new = mm.node_density(nodes, edges, g)
        assert_series_equal(
            density_old, density_new, check_names=False, check_dtype=False
        )

        weighted_old = mm.NodeDensity(
            nodes, edges, sw, weighted=True, node_degree="degree"
        ).series
        weighted_new = mm.node_density(nodes, edges, g, weighted=True)
        assert_series_equal(
            weighted_old, weighted_new, check_names=False, check_dtype=False
        )

        islands_old = mm.NodeDensity(nodes, edges, w).series
        islands_new = mm.node_density(
            nodes, edges, Graph.from_W(w).assign_self_weight()
        )
        assert_series_equal(
            islands_old, islands_new, check_names=False, check_dtype=False
<<<<<<< HEAD
        )

    def test_blocks_counts(self):
        graph = (
            Graph.build_contiguity(self.df_tessellation, rook=False)
            .higher_order(k=5, lower_order=True)
            .assign_self_weight()
        )
        sw = mm.sw_high(k=5, gdf=self.df_tessellation, ids="uID")

        unweighted_new = mm.block_counts(self.df_tessellation["bID"], graph)
        unweighted_old = mm.BlocksCount(
            self.df_tessellation, "bID", sw, "uID", weighted=False
        ).series
        assert_series_equal(
            unweighted_new, unweighted_old, check_names=False, check_dtype=False
        )

        count_new = mm.block_counts(
            self.df_tessellation["bID"], graph, self.df_tessellation["area"]
        )
        count_old = mm.BlocksCount(self.df_tessellation, "bID", sw, "uID").series
        assert_series_equal(count_new, count_old, check_names=False, check_dtype=False)

    def test_density(self):
        sw = mm.sw_high(k=3, gdf=self.df_tessellation, ids="uID")
        graph = (
            Graph.build_contiguity(self.df_tessellation, rook=False)
            .higher_order(k=3, lower_order=True)
            .assign_self_weight()
        )
        dens_new = mm.density(
            self.df_buildings["fl_area"], self.df_tessellation.geometry.area, graph
        )

        dens_old = mm.Density(
            self.df_tessellation,
            self.df_buildings["fl_area"],
            sw,
            "uID",
            self.df_tessellation.area,
        ).series

        assert_series_equal(
            dens_new["fl_area"], dens_old, check_names=False, check_dtype=False
=======
>>>>>>> a64d274d
        )<|MERGE_RESOLUTION|>--- conflicted
+++ resolved
@@ -1,9 +1,6 @@
 import geopandas as gpd
 import numpy as np
-<<<<<<< HEAD
 import pandas as pd
-=======
->>>>>>> a64d274d
 import pytest
 from libpysal.graph import Graph
 from pandas.testing import assert_series_equal
@@ -44,7 +41,6 @@
         expected = {"mean": 0.6805555555555556, "sum": 98, "min": 0, "max": 1}
         assert_result(courtyards, expected, self.df_buildings)
 
-<<<<<<< HEAD
     def test_area_ratio(self):
         car_block = mm.area_ratio(
             self.blocks.geometry.area,
@@ -144,8 +140,6 @@
         ):
             mm.count(point_gdf, self.blocks, point_gdf["nID"], weighted=True)
 
-=======
->>>>>>> a64d274d
     def test_node_density(self):
         nx = mm.gdf_to_nx(self.df_streets, integer_labels=True)
         nx = mm.node_degree(nx)
@@ -178,8 +172,24 @@
             "min": 0.004808273240207287,
         }
         assert_result(island, expected_island, nodes, check_names=False)
-
-<<<<<<< HEAD
+        with pytest.raises(
+            ValueError,
+            match=("Column node_start is needed in the edges GeoDataframe."),
+        ):
+            mm.node_density(nodes, nodes, g)
+
+        with pytest.raises(
+            ValueError,
+            match=("Column node_end is needed in the edges GeoDataframe."),
+        ):
+            mm.node_density(nodes, edges["node_start"].to_frame(), g)
+
+        with pytest.raises(
+            ValueError,
+            match=("Column degree is needed in nodes GeoDataframe."),
+        ):
+            mm.node_density(edges, edges, g, weighted=True)
+
     def test_blocks_counts(self):
         graph = (
             Graph.build_contiguity(self.df_tessellation, rook=False)
@@ -223,25 +233,6 @@
             "min": 0.9746481727569978,
         }
         assert_result(dens_new["fl_area"], dens_expected, self.df_tessellation)
-=======
-        with pytest.raises(
-            ValueError,
-            match=("Column node_start is needed in the edges GeoDataframe."),
-        ):
-            mm.node_density(nodes, nodes, g)
-
-        with pytest.raises(
-            ValueError,
-            match=("Column node_end is needed in the edges GeoDataframe."),
-        ):
-            mm.node_density(nodes, edges["node_start"].to_frame(), g)
-
-        with pytest.raises(
-            ValueError,
-            match=("Column degree is needed in nodes GeoDataframe."),
-        ):
-            mm.node_density(edges, edges, g, weighted=True)
->>>>>>> a64d274d
 
 
 class TestIntensityEquality:
@@ -276,7 +267,6 @@
             new_courtyards, old_courtyards, check_names=False, check_dtype=False
         )
 
-<<<<<<< HEAD
     def test_area_ratio(self):
         self.blocks["area"] = self.blocks.geometry.area
         car_block_new = mm.area_ratio(
@@ -360,8 +350,6 @@
         ).series
         assert_series_equal(weis_new, weis_old, check_names=False, check_dtype=False)
 
-=======
->>>>>>> a64d274d
     def test_node_density(self):
         nx = mm.gdf_to_nx(self.df_streets, integer_labels=True)
         nx = mm.node_degree(nx)
@@ -389,7 +377,6 @@
         )
         assert_series_equal(
             islands_old, islands_new, check_names=False, check_dtype=False
-<<<<<<< HEAD
         )
 
     def test_blocks_counts(self):
@@ -435,6 +422,4 @@
 
         assert_series_equal(
             dens_new["fl_area"], dens_old, check_names=False, check_dtype=False
-=======
->>>>>>> a64d274d
         )