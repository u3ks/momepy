--- conflicted
+++ resolved
@@ -41,7 +41,6 @@
         expected = {"mean": 0.6805555555555556, "sum": 98, "min": 0, "max": 1}
         assert_result(courtyards, expected, self.df_buildings)
 
-<<<<<<< HEAD
     def test_area_ratio(self):
         car_block = mm.area_ratio(
             self.blocks.geometry.area,
@@ -200,7 +199,7 @@
             "mean": 3.142437439120778e-05,
         }
         assert_result(count, count_expected, self.df_tessellation)
-=======
+
     def test_density(self):
         graph = (
             Graph.build_contiguity(self.df_tessellation, rook=False)
@@ -217,7 +216,6 @@
             "min": 0.9746481727569978,
         }
         assert_result(dens_new["fl_area"], dens_expected, self.df_tessellation)
->>>>>>> 56333c4f
 
 
 class TestIntensityEquality:
@@ -252,7 +250,6 @@
             new_courtyards, old_courtyards, check_names=False, check_dtype=False
         )
 
-<<<<<<< HEAD
     def test_area_ratio(self):
         self.blocks["area"] = self.blocks.geometry.area
         car_block_new = mm.area_ratio(
@@ -386,7 +383,7 @@
         )
         count_old = mm.BlocksCount(self.df_tessellation, "bID", sw, "uID").series
         assert_series_equal(count_new, count_old, check_names=False, check_dtype=False)
-=======
+
     def test_density(self):
         sw = mm.sw_high(k=3, gdf=self.df_tessellation, ids="uID")
         graph = (
@@ -408,5 +405,4 @@
 
         assert_series_equal(
             dens_new["fl_area"], dens_old, check_names=False, check_dtype=False
-        )
->>>>>>> 56333c4f
+        )