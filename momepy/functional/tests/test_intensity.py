--- conflicted
+++ resolved
@@ -41,7 +41,6 @@
         expected = {"mean": 0.6805555555555556, "sum": 98, "min": 0, "max": 1}
         assert_result(courtyards, expected, self.df_buildings)
 
-<<<<<<< HEAD
     def test_area_ratio(self):
         car_block = mm.area_ratio(
             self.blocks.geometry.area,
@@ -140,7 +139,7 @@
             TypeError, match="Geometry type does not support weighting."
         ):
             mm.count(point_gdf, self.blocks, point_gdf["nID"], weighted=True)
-=======
+
     def test_node_density(self):
         nx = mm.gdf_to_nx(self.df_streets, integer_labels=True)
         nx = mm.node_degree(nx)
@@ -173,7 +172,6 @@
             "min": 0.004808273240207287,
         }
         assert_result(island, expected_island, nodes, check_names=False)
->>>>>>> e8480b79
 
 
 class TestIntensityEquality:
@@ -208,7 +206,6 @@
             new_courtyards, old_courtyards, check_names=False, check_dtype=False
         )
 
-<<<<<<< HEAD
     def test_area_ratio(self):
         self.blocks["area"] = self.blocks.geometry.area
         car_block_new = mm.area_ratio(
@@ -291,7 +288,7 @@
             self.df_streets, self.df_buildings, "nID", "nID", weighted=True
         ).series
         assert_series_equal(weis_new, weis_old, check_names=False, check_dtype=False)
-=======
+
     def test_node_density(self):
         nx = mm.gdf_to_nx(self.df_streets, integer_labels=True)
         nx = mm.node_degree(nx)
@@ -319,5 +316,4 @@
         )
         assert_series_equal(
             islands_old, islands_new, check_names=False, check_dtype=False
-        )
->>>>>>> e8480b79
+        )