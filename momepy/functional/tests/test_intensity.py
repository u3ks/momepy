import geopandas as gpd
import numpy as np
<<<<<<< HEAD
import pandas as pd
=======
import pytest
>>>>>>> 71f9eef6
from libpysal.graph import Graph
from pandas.testing import assert_series_equal
from shapely import Point

import momepy as mm

from .conftest import assert_result


class TestIntensity:
    def setup_method(self):
        test_file_path = mm.datasets.get_path("bubenec")
        self.df_buildings = gpd.read_file(test_file_path, layer="buildings")
        self.df_streets = gpd.read_file(test_file_path, layer="streets")
        self.df_tessellation = gpd.read_file(test_file_path, layer="tessellation")
        self.df_streets["nID"] = mm.unique_id(self.df_streets)
        self.df_buildings["height"] = np.linspace(10.0, 30.0, 144)
        self.df_tessellation["area"] = self.df_tessellation.geometry.area
        self.df_buildings["area"] = self.df_buildings.geometry.area
        self.df_buildings["fl_area"] = mm.FloorArea(self.df_buildings, "height").series
        self.df_buildings["nID"] = mm.get_network_id(
            self.df_buildings, self.df_streets, "nID"
        )
        blocks = mm.Blocks(
            self.df_tessellation, self.df_streets, self.df_buildings, "bID", "uID"
        )
        self.blocks = blocks.blocks
        self.df_buildings["bID"] = blocks.buildings_id
        self.df_tessellation["bID"] = blocks.tessellation_id

        self.buildings_graph = Graph.build_contiguity(
            self.df_buildings, rook=False
        ).assign_self_weight()

    def test_courtyards(self):
        courtyards = mm.courtyards(self.df_buildings, self.buildings_graph)
        expected = {"mean": 0.6805555555555556, "sum": 98, "min": 0, "max": 1}
        assert_result(courtyards, expected, self.df_buildings)

<<<<<<< HEAD
    def test_area_ratio(self):
        car_block = mm.area_ratio(
            self.blocks.geometry.area,
            self.df_buildings["area"],
            self.df_buildings["bID"],
        )
        car_block_expected = {
            "mean": 0.27619743196980123,
            "max": 0.35699143584461146,
            "min": 0.12975039475826336,
            "count": 8,
        }
        assert_result(car_block, car_block_expected, self.blocks)

        car = mm.area_ratio(
            self.df_tessellation.geometry.area,
            self.df_buildings["area"],
            self.df_buildings["uID"] - 1,
        )
        car2 = mm.area_ratio(
            self.df_tessellation.set_index("uID").area,
            self.df_buildings.set_index("uID").area,
            self.df_buildings["uID"].values,
        )
        car_expected = {
            "mean": 0.3206556897709747,
            "max": 0.8754071653707558,
            "min": 0.029097983413141276,
            "count": 144,
        }
        assert_result(car, car_expected, self.df_tessellation)
        assert_result(car2, car_expected, self.df_tessellation.set_index("uID"))

        car_sel = mm.area_ratio(
            self.df_tessellation.iloc[10:20]["area"],
            self.df_buildings["area"],
            self.df_tessellation.iloc[10:20]["uID"] - 1,
        )
        car_sel_expected = {
            "mean": 0.3892868062654601,
            "max": 0.5428192449477212,
            "min": 0.22057633949526625,
            "count": 10,
        }
        assert_result(car_sel, car_sel_expected, self.df_tessellation.iloc[10:20])

        far = mm.area_ratio(
            self.df_tessellation.geometry.area,
            self.df_buildings["fl_area"],
            self.df_buildings["uID"] - 1,
        )
        far_expected = {
            "mean": 1.910949846262234,
            "max": 7.003257322966046,
            "min": 0.26188185071827147,
            "count": 144,
        }
        assert_result(far, far_expected, self.df_tessellation)
=======
    def test_count(self):
        eib = mm.count(self.blocks, self.df_buildings, self.df_buildings["bID"])
        eib_expected = {"count": 8, "min": 8, "max": 26, "mean": 18.0}
        assert_result(eib, eib_expected, self.blocks)

        weib = mm.count(self.blocks, self.df_buildings, self.df_buildings["bID"], True)
        weib_expected = {
            "count": 8,
            "min": 0.0001518198309906747,
            "max": 0.0006104358352940897,
            "mean": 0.00040170607189454006,
        }
        assert_result(weib, weib_expected, self.blocks)

        weis = mm.count(
            self.df_streets, self.df_buildings, self.df_buildings["nID"], weighted=True
        )
        weis_expected = {
            "count": 35,
            "min": 0.0,
            "max": 0.07663465523823784,
            "mean": 0.020524232642849215,
        }
        assert_result(weis, weis_expected, self.df_streets)

        check_eib = (
            gpd.sjoin(self.df_buildings.drop(columns="bID"), self.blocks)["bID"]
            .value_counts()
            .sort_index()
        )
        assert_series_equal(check_eib, eib, check_names=False)

        point_gdf = gpd.GeoDataFrame(
            {"nID": [0]}, geometry=[Point(1603569.010067892, 6464302.821695424)]
        )
        with pytest.raises(
            TypeError, match="Geometry type does not support weighting."
        ):
            mm.count(point_gdf, self.blocks, point_gdf["nID"], weighted=True)
>>>>>>> 71f9eef6


class TestIntensityEquality:
    def setup_method(self):
        test_file_path = mm.datasets.get_path("bubenec")
        self.df_buildings = gpd.read_file(test_file_path, layer="buildings")
        self.df_streets = gpd.read_file(test_file_path, layer="streets")
        self.df_tessellation = gpd.read_file(test_file_path, layer="tessellation")
        self.df_streets["nID"] = mm.unique_id(self.df_streets)
        self.df_buildings["height"] = np.linspace(10.0, 30.0, 144)
        self.df_tessellation["area"] = self.df_tessellation.geometry.area
        self.df_buildings["area"] = self.df_buildings.geometry.area
        self.df_buildings["fl_area"] = mm.FloorArea(self.df_buildings, "height").series
        self.df_buildings["nID"] = mm.get_network_id(
            self.df_buildings, self.df_streets, "nID"
        )
        blocks = mm.Blocks(
            self.df_tessellation, self.df_streets, self.df_buildings, "bID", "uID"
        )
        self.blocks = blocks.blocks
        self.df_buildings["bID"] = blocks.buildings_id
        self.df_tessellation["bID"] = blocks.tessellation_id

        self.buildings_graph = Graph.build_contiguity(
            self.df_buildings, rook=False
        ).assign_self_weight()

    def test_courtyards(self):
        old_courtyards = mm.Courtyards(self.df_buildings).series
        new_courtyards = mm.courtyards(self.df_buildings, self.buildings_graph)
        assert_series_equal(
            new_courtyards, old_courtyards, check_names=False, check_dtype=False
        )

<<<<<<< HEAD
    def test_area_ratio(self):
        self.blocks["area"] = self.blocks.geometry.area
        car_block_new = mm.area_ratio(
            self.blocks.geometry.area,
            self.df_buildings["area"],
            self.df_buildings["bID"],
        )
        car_block_old = mm.AreaRatio(
            self.blocks, self.df_buildings, "area", "area", "bID"
        ).series
        assert_series_equal(
            car_block_new, car_block_old, check_dtype=False, check_names=False
        )

        car_new = mm.area_ratio(
            self.df_tessellation.geometry.area,
            self.df_buildings["area"],
            self.df_buildings["uID"] - 1,
        )
        car2_new = mm.area_ratio(
            self.df_tessellation.set_index("uID").area,
            self.df_buildings.set_index("uID").area,
            self.df_buildings["uID"].values,
        )
        car_old = mm.AreaRatio(
            self.df_tessellation, self.df_buildings, "area", "area", "uID"
        ).series
        assert_series_equal(car_new, car_old, check_dtype=False, check_names=False)
        assert_series_equal(
            pd.Series(car_old.values, car2_new.index),
            car2_new,
            check_dtype=False,
            check_names=False,
        )

        car_sel = mm.AreaRatio(
            self.df_tessellation.iloc[10:20], self.df_buildings, "area", "area", "uID"
        ).series
        car_sel_new = mm.area_ratio(
            self.df_tessellation.iloc[10:20]["area"],
            self.df_buildings["area"],
            self.df_tessellation.iloc[10:20]["uID"] - 1,
        )

        assert_series_equal(car_sel_new, car_sel, check_dtype=False, check_names=False)

        far_new = mm.area_ratio(
            self.df_tessellation.geometry.area,
            self.df_buildings["fl_area"],
            self.df_buildings["uID"] - 1,
        )

        far_old = mm.AreaRatio(
            self.df_tessellation,
            self.df_buildings,
            self.df_tessellation.area,
            self.df_buildings.fl_area,
            "uID",
        ).series

        assert_series_equal(far_new, far_old, check_dtype=False, check_names=False)
=======
    def test_count(self):
        eib_new = mm.count(self.blocks, self.df_buildings, self.df_buildings["bID"])
        eib_old = mm.Count(self.blocks, self.df_buildings, "bID", "bID").series
        assert_series_equal(eib_new, eib_old, check_names=False, check_dtype=False)

        weib_new = mm.count(
            self.blocks, self.df_buildings, self.df_buildings["bID"], True
        )
        weib_old = mm.Count(
            self.blocks, self.df_buildings, "bID", "bID", weighted=True
        ).series
        assert_series_equal(weib_new, weib_old, check_names=False, check_dtype=False)

        weis_new = mm.count(
            self.df_streets, self.df_buildings, self.df_buildings["nID"], weighted=True
        )
        weis_old = mm.Count(
            self.df_streets, self.df_buildings, "nID", "nID", weighted=True
        ).series
        assert_series_equal(weis_new, weis_old, check_names=False, check_dtype=False)
>>>>>>> 71f9eef6
<|MERGE_RESOLUTION|>--- conflicted
+++ resolved
@@ -1,10 +1,7 @@
 import geopandas as gpd
 import numpy as np
-<<<<<<< HEAD
 import pandas as pd
-=======
 import pytest
->>>>>>> 71f9eef6
 from libpysal.graph import Graph
 from pandas.testing import assert_series_equal
 from shapely import Point
@@ -44,7 +41,6 @@
         expected = {"mean": 0.6805555555555556, "sum": 98, "min": 0, "max": 1}
         assert_result(courtyards, expected, self.df_buildings)
 
-<<<<<<< HEAD
     def test_area_ratio(self):
         car_block = mm.area_ratio(
             self.blocks.geometry.area,
@@ -103,7 +99,7 @@
             "count": 144,
         }
         assert_result(far, far_expected, self.df_tessellation)
-=======
+
     def test_count(self):
         eib = mm.count(self.blocks, self.df_buildings, self.df_buildings["bID"])
         eib_expected = {"count": 8, "min": 8, "max": 26, "mean": 18.0}
@@ -143,7 +139,6 @@
             TypeError, match="Geometry type does not support weighting."
         ):
             mm.count(point_gdf, self.blocks, point_gdf["nID"], weighted=True)
->>>>>>> 71f9eef6
 
 
 class TestIntensityEquality:
@@ -178,7 +173,6 @@
             new_courtyards, old_courtyards, check_names=False, check_dtype=False
         )
 
-<<<<<<< HEAD
     def test_area_ratio(self):
         self.blocks["area"] = self.blocks.geometry.area
         car_block_new = mm.area_ratio(
@@ -240,7 +234,7 @@
         ).series
 
         assert_series_equal(far_new, far_old, check_dtype=False, check_names=False)
-=======
+
     def test_count(self):
         eib_new = mm.count(self.blocks, self.df_buildings, self.df_buildings["bID"])
         eib_old = mm.Count(self.blocks, self.df_buildings, "bID", "bID").series
@@ -260,5 +254,4 @@
         weis_old = mm.Count(
             self.df_streets, self.df_buildings, "nID", "nID", weighted=True
         ).series
-        assert_series_equal(weis_new, weis_old, check_names=False, check_dtype=False)
->>>>>>> 71f9eef6
+        assert_series_equal(weis_new, weis_old, check_names=False, check_dtype=False)