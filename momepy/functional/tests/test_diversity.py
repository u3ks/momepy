--- conflicted
+++ resolved
@@ -1,8 +1,5 @@
 import geopandas as gpd
-<<<<<<< HEAD
-=======
 import numpy as np
->>>>>>> 452a449b
 import pandas as pd
 import pytest
 from libpysal.graph import Graph
@@ -150,7 +147,6 @@
 
         assert_frame_equal(r, r2)
 
-<<<<<<< HEAD
     def test_unweighted_percentile(self):
         perc = mm.unweighted_percentile(
             self.df_tessellation["area"], self.diversity_graph
@@ -290,7 +286,7 @@
             verbose=False,
         ).frame
         assert_frame_equal(perc_new, perc_old, check_dtype=False, check_names=False)
-=======
+
     @pytest.mark.skipif(
         not PD_210, reason="aggregation is different in previous pandas versions"
     )
@@ -506,5 +502,4 @@
         ).series
         assert_series_equal(
             new_fl_area, old_fl_area, check_names=False, check_dtype=False
-        )
->>>>>>> 452a449b
+        )