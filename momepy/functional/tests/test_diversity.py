--- conflicted
+++ resolved
@@ -304,7 +304,6 @@
 
         assert_frame_equal(pandas_agg_vals, numba_agg_vals)
 
-<<<<<<< HEAD
     def test_covered_area(self):
         graph = (
             Graph.build_contiguity(self.df_tessellation)
@@ -334,7 +333,8 @@
         )
         assert_series_equal(
             covered_sw, covered_sw2, check_names=False, check_index_type=False
-=======
+        )
+
     def test_density(self):
         graph = (
             Graph.build_contiguity(self.df_tessellation, rook=False)
@@ -356,7 +356,6 @@
             self.df_tessellation,
             exact=False,
             check_names=False,
->>>>>>> 0b8d1a12
         )
 
     @pytest.mark.skipif(
