import geopandas as gpd
import numpy as np
import pandas as pd
import pytest
import scipy
from libpysal.graph import Graph
from packaging.version import Version
from pandas.testing import assert_frame_equal, assert_series_equal

import momepy as mm

from .conftest import assert_frame_result, assert_result

GPD_013 = Version(gpd.__version__) >= Version("0.13")
PD_210 = Version(pd.__version__) >= Version("2.1.0")
SP_112 = Version(scipy.__version__) >= Version("1.12.0")


class TestDescribe:
    def setup_method(self):
        test_file_path = mm.datasets.get_path("bubenec")
        self.df_buildings = gpd.read_file(test_file_path, layer="buildings")
        self.df_streets = gpd.read_file(test_file_path, layer="streets")
        self.df_tessellation = gpd.read_file(test_file_path, layer="tessellation")
        self.df_streets["nID"] = mm.unique_id(self.df_streets)
        self.df_buildings["height"] = np.linspace(10.0, 30.0, 144)
        self.df_tessellation["area"] = self.df_tessellation.geometry.area
        self.df_buildings["area"] = self.df_buildings.geometry.area
        self.df_buildings["fl_area"] = mm.FloorArea(self.df_buildings, "height").series
        self.df_buildings["nID"] = mm.get_network_id(
            self.df_buildings, self.df_streets, "nID"
        )
        blocks = mm.Blocks(
            self.df_tessellation, self.df_streets, self.df_buildings, "bID", "uID"
        )
        self.blocks = blocks.blocks
        self.df_buildings["bID"] = blocks.buildings_id
        self.df_tessellation["bID"] = blocks.tessellation_id
        self.graph_sw = (
            Graph.build_contiguity(self.df_streets.set_index("nID"), rook=False)
            .higher_order(k=2, lower_order=True)
            .assign_self_weight()
        )
        self.graph = Graph.build_knn(self.df_buildings.centroid, k=3)
        self.df_tessellation = gpd.read_file(test_file_path, layer="tessellation")
        self.df_tessellation["area"] = self.df_tessellation.geometry.area
        self.diversity_graph = (
            Graph.build_contiguity(self.df_tessellation)
            .higher_order(k=3, lower_order=True)
            .assign_self_weight()
        )

        graph = Graph.build_contiguity(self.df_tessellation, rook=False).higher_order(
            k=3, lower_order=True
        )
        from shapely import distance

        centroids = self.df_tessellation.centroid

        def _distance_decay_weights(group):
            focal = group.index[0][0]
            neighbours = group.index.get_level_values(1)
            distances = distance(centroids.loc[focal], centroids.loc[neighbours])
            distance_decay = 1 / distances
            return distance_decay.values

        self.decay_graph = graph.transform(_distance_decay_weights)

    def test_describe(self):
        area = self.df_buildings.area
        r = self.graph.describe(area)

        expected_mean = {
            "mean": 587.3761020554495,
            "sum": 84582.15869598472,
            "min": 50.44045729583316,
            "max": 1187.2662413659234,
        }
        assert_result(
            r["mean"], expected_mean, self.df_buildings, exact=False, check_names=False
        )

        expected_median = {
            "mean": 577.4640489818667,
            "sum": 83154.8230533888,
            "min": 50.43336175017242,
            "max": 1225.8094201694726,
        }
        assert_result(
            r["median"],
            expected_median,
            self.df_buildings,
            exact=False,
            check_names=False,
        )

        expected_std = {
            "mean": 255.59307136480083,
            "sum": 36805.40227653132,
            "min": 0.05050450812944085,
            "max": 1092.484902679786,
        }
        assert_result(
            r["std"], expected_std, self.df_buildings, exact=False, check_names=False
        )

        expected_min = {
            "mean": 349.53354434499295,
            "sum": 50332.830385678986,
            "min": 50.39387578315866,
            "max": 761.0313042971973,
        }
        assert_result(
            r["min"], expected_min, self.df_buildings, exact=False, check_names=False
        )

        expected_max = {
            "mean": 835.1307128394886,
            "sum": 120258.82264888636,
            "min": 50.49413435416841,
            "max": 2127.7522277389035,
        }
        assert_result(
            r["max"], expected_max, self.df_buildings, exact=False, check_names=False
        )

        expected_sum = {
            "mean": 1762.128306166348,
            "sum": 253746.47608795413,
            "min": 151.32137188749948,
            "max": 3561.79872409777,
        }
        assert_result(
            r["sum"], expected_sum, self.df_buildings, exact=False, check_names=False
        )

    def test_describe_quantile(self):
        graph = Graph.build_knn(self.df_buildings.centroid, k=15)
        area = self.df_buildings.area
        r = graph.describe(area, q=(25, 75))

        expected_mean = {
            "mean": 601.6960154385389,
            "sum": 86644.2262231496,
            "min": 250.25984637364323,
            "max": 901.0028506943196,
        }
        assert_result(
            r["mean"], expected_mean, self.df_buildings, exact=False, check_names=False
        )

    def test_describe_nunique(self):
        graph = (
            Graph.build_contiguity(self.df_tessellation, rook=False)
            .higher_order(k=5, lower_order=True)
            .assign_self_weight()
        )

        unweighted_expected = {
            "count": 144,
            "min": 3,
            "max": 8,
            "mean": 5.222222222222222,
        }

        unweighted = graph.describe(
            self.df_tessellation["bID"], statistics=["nunique"]
        )["nunique"]

        unweighted2 = graph.describe(
            self.df_tessellation["bID"], q=(0, 100), statistics=["nunique"]
        )["nunique"]

        assert_result(
            unweighted,
            unweighted_expected,
            self.df_tessellation,
            exact=False,
            check_names=False,
        )
        assert_result(
            unweighted2,
            unweighted_expected,
            self.df_tessellation,
            exact=False,
            check_names=False,
        )
        assert_series_equal(unweighted2, unweighted, check_dtype=False)

    def test_count_unique_using_describe(self):
        graph = (
            Graph.build_contiguity(self.df_tessellation, rook=False)
            .higher_order(k=5, lower_order=True)
            .assign_self_weight()
        )

        count = graph.describe(self.df_tessellation["bID"])["nunique"]
        agg_areas = graph.describe(self.df_tessellation["area"])["sum"]
        weighted_count = count / agg_areas
        weighted_count_expected = {
            "count": 144,
            "min": 2.0989616504225266e-05,
            "max": 4.2502425045664464e-05,
            "mean": 3.142437439120778e-05,
        }
        assert_result(
            weighted_count,
            weighted_count_expected,
            self.df_tessellation,
            exact=False,
            check_names=False,
        )

    @pytest.mark.skipif(not GPD_013, reason="get_coordinates() not available")
    def test_describe_mode(self):
        corners = mm.corners(self.df_buildings)
        r = self.graph.describe(corners)

        expected = {
            "mean": 6.152777777777778,
            "sum": 886,
            "min": 4,
            "max": 17,
        }
        assert_result(
            r["mode"], expected, self.df_buildings, exact=False, check_names=False
        )

    @pytest.mark.skipif(not GPD_013, reason="get_coordinates() not available")
    def test_describe_quantile_mode(self):
        graph = Graph.build_knn(self.df_buildings.centroid, k=15)
        corners = mm.corners(self.df_buildings)
        r = graph.describe(corners, q=(25, 75))

        expected = {
            "mean": 6.958333333333333,
            "sum": 1002.0,
            "min": 4.0,
            "max": 12,
        }
        assert_result(
            r["mode"], expected, self.df_buildings, exact=False, check_names=False
        )

    def test_describe_array(self):
        area = self.df_buildings.area
        r = self.graph.describe(area)
        r2 = self.graph.describe(area.values)

        assert_frame_equal(r, r2, check_names=False)

    @pytest.mark.skipif(
        not PD_210, reason="aggregation is different in previous pandas versions"
    )
    def test_describe_reached(self):
        df = mm.describe_agg(
            self.df_buildings["area"],
            self.df_buildings["nID"],
            self.df_streets.index,
        )

        # not testing std, there are different implementations:
        # OO momepy uses ddof=0, functional momepy - ddof=1
        expected_area_sum = {
            "min": 618.4470363735187,
            "max": 18085.458977113314,
            "count": 22,
            "mean": 4765.589763157915,
        }
        expected_area_mean = {
            "min": 218.962248810988,
            "max": 1808.5458977113315,
            "count": 22,
            "mean": 746.7028417890866,
        }
        expected_area_count = {
            "min": 0,
            "max": 18,
            "count": 35,
            "mean": 4.114285714285714,
        }
        assert_result(df["count"], expected_area_count, self.df_streets)
        assert_result(df["sum"], expected_area_sum, self.df_streets)
        assert_result(df["mean"], expected_area_mean, self.df_streets)

        df = mm.describe_agg(
            self.df_buildings["fl_area"].values,
            self.df_buildings["nID"],
            self.df_streets.index,
        )

        expected_fl_area_sum = {
            "min": 1894.492021221426,
            "max": 79169.31385861782,
            "count": 22,
            "mean": 26494.88163951223,
        }
        expected_fl_area_mean = {
            "min": 939.9069666320963,
            "max": 7916.931385861784,
            "count": 22,
            "mean": 3995.8307750062318,
        }
        expected_fl_area_count = {
            "min": 0,
            "max": 18,
            "count": 35,
            "mean": 4.114285714285714,
        }
        assert_result(df["count"], expected_fl_area_count, self.df_streets)
        assert_result(df["sum"], expected_fl_area_sum, self.df_streets)
        assert_result(df["mean"], expected_fl_area_mean, self.df_streets)

    @pytest.mark.skipif(
        not PD_210, reason="aggregation is different in previous pandas versions"
    )
    def test_describe_reached_sw(self):
        df_sw = mm.describe_reached_agg(
            self.df_buildings["fl_area"], self.df_buildings["nID"], graph=self.graph_sw
        )

        # not using assert_result since the method
        # is returning an aggregation, indexed based on nID
        assert max(df_sw["count"]) == 138
        expected = {"min": 6, "max": 138, "count": 35, "mean": 67.8}
        assert_result(df_sw["count"], expected, self.df_streets, check_names=False)

    @pytest.mark.skipif(
        not PD_210, reason="aggregation is different in previous pandas versions"
    )
    def test_describe_reached_input_equality(self):
        island_result_df = mm.describe_agg(
            self.df_buildings["area"], self.df_buildings["nID"], self.df_streets.index
        )
        island_result_series = mm.describe_agg(
            self.df_buildings["area"], self.df_buildings["nID"], self.df_streets.index
        )
        island_result_ndarray = mm.describe_agg(
            self.df_buildings["area"].values,
            self.df_buildings["nID"].values,
            self.df_streets.index,
        )

        assert np.allclose(
            island_result_df.values, island_result_series.values, equal_nan=True
        )
        assert np.allclose(
            island_result_df.values, island_result_ndarray.values, equal_nan=True
        )

    @pytest.mark.skipif(
        not PD_210, reason="aggregation is different in previous pandas versions"
    )
    def test_na_results(self):
        nan_areas = self.df_buildings["area"]
        nan_areas.iloc[range(0, len(self.df_buildings), 3),] = np.nan

        pandas_agg_vals = mm.describe_agg(
            nan_areas,
            self.df_buildings["nID"],
            self.df_streets.index,
        )

        numba_agg_vals = mm.describe_agg(
            nan_areas, self.df_buildings["nID"], self.df_streets.index, q=(0, 100)
        )

        assert_frame_equal(pandas_agg_vals, numba_agg_vals)

    @pytest.mark.skipif(
        not PD_210, reason="aggregation is different in previous pandas versions"
    )
    def test_unweighted_percentile(self):
        perc = mm.percentile(self.df_tessellation["area"], self.diversity_graph)
        perc_expected = {
            "count": 144,
            "mean": 2109.739467856585,
            "min": 314.3067794345771,
            "max": 4258.008903612521,
        }

        assert_frame_result(
            perc, perc_expected, self.df_tessellation, check_names=False
        )

        perc = mm.percentile(
            pd.Series(list(range(8)) * 18, index=self.df_tessellation.index),
            self.diversity_graph,
        )
        perc_expected = {
            "count": 144,
            "mean": 3.5283564814814814,
            "min": 0.75,
            "max": 6.0,
        }
        assert_frame_result(
            perc, perc_expected, self.df_tessellation, check_names=False
        )

        perc = mm.percentile(
            self.df_tessellation["area"], self.diversity_graph, q=[30, 70]
        )
        perc_expected = {
            "count": 144,
            "mean": 2096.4500111386724,
            "min": 484.37546961694574,
            "max": 4160.642824113784,
        }
        assert_frame_result(
            perc, perc_expected, self.df_tessellation, check_names=False
        )

        # test isolates
        graph = Graph.build_contiguity(self.df_tessellation.iloc[:100])
        perc = mm.percentile(self.df_tessellation["area"].iloc[:100], graph)
        assert perc.loc[0].isna().all()

    @pytest.mark.skipif(
        not PD_210, reason="aggregation is different in previous pandas versions"
    )
    def test_distance_decay_linearly_weighted_percentiles(self):
        # setup weight decay graph

        perc = mm.percentile(
            self.df_tessellation["area"],
            self.decay_graph,
        )
        perc_expected = {
            "count": 144,
            "mean": 1956.0672714756156,
            "min": 110.43272692016959,
            "max": 4331.418546462096,
        }
        assert_frame_result(
            perc, perc_expected, self.df_tessellation, check_names=False
        )

        perc = mm.percentile(
            self.df_tessellation["area"],
            self.decay_graph,
            q=[30, 70],
        )
        perc_expected = {
            "count": 144,
            "mean": 1931.8544987242813,
            "min": 122.04102848302165,
            "max": 4148.563252265954,
        }
        assert_frame_result(
            perc, perc_expected, self.df_tessellation, check_names=False
        )


class TestDescribeEquality:
    def setup_method(self):
        test_file_path = mm.datasets.get_path("bubenec")
        self.df_buildings = gpd.read_file(test_file_path, layer="buildings")
        self.df_streets = gpd.read_file(test_file_path, layer="streets")
        self.df_tessellation = gpd.read_file(test_file_path, layer="tessellation")
        self.df_streets["nID"] = mm.unique_id(self.df_streets)
        self.df_buildings["height"] = np.linspace(10.0, 30.0, 144)
        self.df_tessellation["area"] = self.df_tessellation.geometry.area
        self.df_buildings["area"] = self.df_buildings.geometry.area
        self.df_buildings["fl_area"] = mm.FloorArea(self.df_buildings, "height").series
        self.df_buildings["nID"] = mm.get_network_id(
            self.df_buildings, self.df_streets, "nID"
        )
        blocks = mm.Blocks(
            self.df_tessellation, self.df_streets, self.df_buildings, "bID", "uID"
        )
        self.blocks = blocks.blocks
        self.df_buildings["bID"] = blocks.buildings_id
        self.df_tessellation["bID"] = blocks.tessellation_id
        self.graph_sw = (
            Graph.build_contiguity(self.df_streets.set_index("nID"), rook=False)
            .higher_order(k=2, lower_order=True)
            .assign_self_weight()
        )
        self.graph = Graph.build_knn(self.df_buildings.centroid, k=3)
        graph = Graph.build_contiguity(self.df_tessellation, rook=False).higher_order(
            k=3, lower_order=True
        )
        from shapely import distance

        centroids = self.df_tessellation.centroid

        def _distance_decay_weights(group):
            focal = group.index[0][0]
            neighbours = group.index.get_level_values(1)
            distances = distance(centroids.loc[focal], centroids.loc[neighbours])
            distance_decay = 1 / distances
            return distance_decay.values

        self.decay_graph = graph.transform(_distance_decay_weights)

    @pytest.mark.skipif(
        not PD_210, reason="aggregation is different in previous pandas versions"
    )
    def test_describe_reached_equality(self):
        new_df = mm.describe_agg(
            self.df_buildings["area"], self.df_buildings["nID"], self.df_streets.index
        )

        new_count = new_df["count"]
        old_count = mm.Reached(self.df_streets, self.df_buildings, "nID", "nID").series
        assert_series_equal(new_count, old_count, check_names=False, check_dtype=False)

        new_area = new_df["sum"]
        old_area = mm.Reached(
            self.df_streets, self.df_buildings, "nID", "nID", mode="sum"
        ).series
        assert_series_equal(new_area, old_area, check_names=False, check_dtype=False)

        new_area_mean = new_df["mean"]
        old_area_mean = mm.Reached(
            self.df_streets, self.df_buildings, "nID", "nID", mode="mean"
        ).series
        assert_series_equal(
            new_area_mean, old_area_mean, check_names=False, check_dtype=False
        )

    @pytest.mark.skipif(
        not PD_210, reason="aggregation is different in previous pandas versions"
    )
    def test_describe_reached_equality_sw(self):
        new_df = mm.describe_reached_agg(
            self.df_buildings["fl_area"], self.df_buildings["nID"], graph=self.graph_sw
        )

        new_fl_area = new_df["sum"]

        sw = mm.sw_high(k=2, gdf=self.df_streets)
        old_fl_area = mm.Reached(
            self.df_streets,
            self.df_buildings,
            "nID",
            "nID",
            spatial_weights=sw,
            mode="sum",
            values="fl_area",
        ).series
        assert_series_equal(
            new_fl_area, old_fl_area, check_names=False, check_dtype=False
        )

<<<<<<< HEAD
        old_mean_fl_area = mm.Reached(
            self.df_streets,
            self.df_buildings,
            "nID",
            "nID",
            spatial_weights=sw,
            mode="mean",
            values="fl_area",
        ).series
        assert_series_equal(
            new_df["mean"], old_mean_fl_area, check_names=False, check_dtype=False
        )

    def test_blocks_counts(self):
        graph = (
            Graph.build_contiguity(self.df_tessellation, rook=False)
            .higher_order(k=5, lower_order=True)
            .assign_self_weight()
        )
        sw = mm.sw_high(k=5, gdf=self.df_tessellation, ids="uID")

        unweighted_new = graph.describe(self.df_tessellation["bID"])["nunique"]
        unweighted_old = mm.BlocksCount(
            self.df_tessellation, "bID", sw, "uID", weighted=False
        ).series
        assert_series_equal(
            unweighted_new,
            unweighted_old,
            check_index_type=False,
            check_names=False,
            check_dtype=False,
        )

        agg_areas = graph.describe(self.df_tessellation["area"])["sum"]
        count_new = unweighted_new / agg_areas
        count_old = mm.BlocksCount(self.df_tessellation, "bID", sw, "uID").series
        assert_series_equal(
            count_new,
            count_old,
            check_names=False,
            check_dtype=False,
            check_index_type=False,
        )
=======
    def test_unweighted_percentile(self):
        sw = mm.sw_high(k=3, gdf=self.df_tessellation, ids="uID")
        graph = (
            Graph.build_contiguity(self.df_tessellation)
            .higher_order(k=3, lower_order=True)
            .assign_self_weight()
        )

        perc_new = mm.percentile(self.df_tessellation["area"], graph)
        perc_old = mm.Percentiles(
            self.df_tessellation, "area", sw, "uID", interpolation="hazen"
        ).frame
        assert_frame_equal(perc_new, perc_old, check_dtype=False, check_names=False)

        perc_new = mm.percentile(
            pd.Series(list(range(8)) * 18, index=self.df_tessellation.index), graph
        )
        perc_old = mm.Percentiles(
            self.df_tessellation, list(range(8)) * 18, sw, "uID", interpolation="hazen"
        ).frame
        assert_frame_equal(perc_new, perc_old, check_dtype=False, check_names=False)

        perc_new = mm.percentile(self.df_tessellation["area"], graph, q=[30, 70])
        perc_old = mm.Percentiles(
            self.df_tessellation,
            "area",
            sw,
            "uID",
            interpolation="hazen",
            percentiles=[30, 70],
        ).frame
        assert_frame_equal(perc_new, perc_old, check_dtype=False, check_names=False)

    def test_distance_decay_linearly_weighted_percentiles(self):
        sw = mm.sw_high(k=3, gdf=self.df_tessellation, ids="uID")

        perc_new = mm.percentile(self.df_tessellation["area"], self.decay_graph)
        perc_old = mm.Percentiles(
            self.df_tessellation,
            "area",
            sw,
            "uID",
            weighted="linear",
            verbose=False,
        ).frame

        assert_frame_equal(perc_new, perc_old, check_dtype=False, check_names=False)

        perc_new = mm.percentile(
            self.df_tessellation["area"],
            self.decay_graph,
            q=[30, 70],
        )

        perc_old = mm.Percentiles(
            self.df_tessellation,
            "area",
            sw,
            "uID",
            percentiles=[30, 70],
            weighted="linear",
            verbose=False,
        ).frame
        assert_frame_equal(perc_new, perc_old, check_dtype=False, check_names=False)
>>>>>>> 6f1d740b
<|MERGE_RESOLUTION|>--- conflicted
+++ resolved
@@ -42,8 +42,6 @@
             .assign_self_weight()
         )
         self.graph = Graph.build_knn(self.df_buildings.centroid, k=3)
-        self.df_tessellation = gpd.read_file(test_file_path, layer="tessellation")
-        self.df_tessellation["area"] = self.df_tessellation.geometry.area
         self.diversity_graph = (
             Graph.build_contiguity(self.df_tessellation)
             .higher_order(k=3, lower_order=True)
@@ -147,6 +145,245 @@
         }
         assert_result(
             r["mean"], expected_mean, self.df_buildings, exact=False, check_names=False
+        )
+
+    @pytest.mark.skipif(not GPD_013, reason="get_coordinates() not available")
+    def test_describe_mode(self):
+        corners = mm.corners(self.df_buildings)
+        r = self.graph.describe(corners)
+
+        expected = {
+            "mean": 6.152777777777778,
+            "sum": 886,
+            "min": 4,
+            "max": 17,
+        }
+        assert_result(
+            r["mode"], expected, self.df_buildings, exact=False, check_names=False
+        )
+
+    @pytest.mark.skipif(not GPD_013, reason="get_coordinates() not available")
+    def test_describe_quantile_mode(self):
+        graph = Graph.build_knn(self.df_buildings.centroid, k=15)
+        corners = mm.corners(self.df_buildings)
+        r = graph.describe(corners, q=(25, 75))
+
+        expected = {
+            "mean": 6.958333333333333,
+            "sum": 1002.0,
+            "min": 4.0,
+            "max": 12,
+        }
+        assert_result(
+            r["mode"], expected, self.df_buildings, exact=False, check_names=False
+        )
+
+    def test_describe_array(self):
+        area = self.df_buildings.area
+        r = self.graph.describe(area)
+        r2 = self.graph.describe(area.values)
+
+        assert_frame_equal(r, r2, check_names=False)
+
+    @pytest.mark.skipif(
+        not PD_210, reason="aggregation is different in previous pandas versions"
+    )
+    def test_describe_reached(self):
+        df = mm.describe_agg(
+            self.df_buildings["area"],
+            self.df_buildings["nID"],
+            self.df_streets.index,
+        )
+
+        # not testing std, there are different implementations:
+        # OO momepy uses ddof=0, functional momepy - ddof=1
+        expected_area_sum = {
+            "min": 618.4470363735187,
+            "max": 18085.458977113314,
+            "count": 22,
+            "mean": 4765.589763157915,
+        }
+        expected_area_mean = {
+            "min": 218.962248810988,
+            "max": 1808.5458977113315,
+            "count": 22,
+            "mean": 746.7028417890866,
+        }
+        expected_area_count = {
+            "min": 0,
+            "max": 18,
+            "count": 35,
+            "mean": 4.114285714285714,
+        }
+        assert_result(df["count"], expected_area_count, self.df_streets)
+        assert_result(df["sum"], expected_area_sum, self.df_streets)
+        assert_result(df["mean"], expected_area_mean, self.df_streets)
+
+        df = mm.describe_agg(
+            self.df_buildings["fl_area"].values,
+            self.df_buildings["nID"],
+            self.df_streets.index,
+        )
+
+        expected_fl_area_sum = {
+            "min": 1894.492021221426,
+            "max": 79169.31385861782,
+            "count": 22,
+            "mean": 26494.88163951223,
+        }
+        expected_fl_area_mean = {
+            "min": 939.9069666320963,
+            "max": 7916.931385861784,
+            "count": 22,
+            "mean": 3995.8307750062318,
+        }
+        expected_fl_area_count = {
+            "min": 0,
+            "max": 18,
+            "count": 35,
+            "mean": 4.114285714285714,
+        }
+        assert_result(df["count"], expected_fl_area_count, self.df_streets)
+        assert_result(df["sum"], expected_fl_area_sum, self.df_streets)
+        assert_result(df["mean"], expected_fl_area_mean, self.df_streets)
+
+    @pytest.mark.skipif(
+        not PD_210, reason="aggregation is different in previous pandas versions"
+    )
+    def test_describe_reached_sw(self):
+        df_sw = mm.describe_reached_agg(
+            self.df_buildings["fl_area"], self.df_buildings["nID"], graph=self.graph_sw
+        )
+
+        # not using assert_result since the method
+        # is returning an aggregation, indexed based on nID
+        assert max(df_sw["count"]) == 138
+        expected = {"min": 6, "max": 138, "count": 35, "mean": 67.8}
+        assert_result(df_sw["count"], expected, self.df_streets, check_names=False)
+
+    @pytest.mark.skipif(
+        not PD_210, reason="aggregation is different in previous pandas versions"
+    )
+    def test_describe_reached_input_equality(self):
+        island_result_df = mm.describe_agg(
+            self.df_buildings["area"], self.df_buildings["nID"], self.df_streets.index
+        )
+        island_result_series = mm.describe_agg(
+            self.df_buildings["area"], self.df_buildings["nID"], self.df_streets.index
+        )
+        island_result_ndarray = mm.describe_agg(
+            self.df_buildings["area"].values,
+            self.df_buildings["nID"].values,
+            self.df_streets.index,
+        )
+
+        assert np.allclose(
+            island_result_df.values, island_result_series.values, equal_nan=True
+        )
+        assert np.allclose(
+            island_result_df.values, island_result_ndarray.values, equal_nan=True
+        )
+
+    @pytest.mark.skipif(
+        not PD_210, reason="aggregation is different in previous pandas versions"
+    )
+    def test_na_results(self):
+        nan_areas = self.df_buildings["area"]
+        nan_areas.iloc[range(0, len(self.df_buildings), 3),] = np.nan
+
+        pandas_agg_vals = mm.describe_agg(
+            nan_areas,
+            self.df_buildings["nID"],
+            self.df_streets.index,
+        )
+
+        numba_agg_vals = mm.describe_agg(
+            nan_areas, self.df_buildings["nID"], self.df_streets.index, q=(0, 100)
+        )
+
+        assert_frame_equal(pandas_agg_vals, numba_agg_vals)
+
+    @pytest.mark.skipif(
+        not PD_210, reason="aggregation is different in previous pandas versions"
+    )
+    def test_unweighted_percentile(self):
+        perc = mm.percentile(self.df_tessellation["area"], self.diversity_graph)
+        perc_expected = {
+            "count": 144,
+            "mean": 2109.739467856585,
+            "min": 314.3067794345771,
+            "max": 4258.008903612521,
+        }
+
+        assert_frame_result(
+            perc, perc_expected, self.df_tessellation, check_names=False
+        )
+
+        perc = mm.percentile(
+            pd.Series(list(range(8)) * 18, index=self.df_tessellation.index),
+            self.diversity_graph,
+        )
+        perc_expected = {
+            "count": 144,
+            "mean": 3.5283564814814814,
+            "min": 0.75,
+            "max": 6.0,
+        }
+        assert_frame_result(
+            perc, perc_expected, self.df_tessellation, check_names=False
+        )
+
+        perc = mm.percentile(
+            self.df_tessellation["area"], self.diversity_graph, q=[30, 70]
+        )
+        perc_expected = {
+            "count": 144,
+            "mean": 2096.4500111386724,
+            "min": 484.37546961694574,
+            "max": 4160.642824113784,
+        }
+        assert_frame_result(
+            perc, perc_expected, self.df_tessellation, check_names=False
+        )
+
+        # test isolates
+        graph = Graph.build_contiguity(self.df_tessellation.iloc[:100])
+        perc = mm.percentile(self.df_tessellation["area"].iloc[:100], graph)
+        assert perc.loc[0].isna().all()
+
+    @pytest.mark.skipif(
+        not PD_210, reason="aggregation is different in previous pandas versions"
+    )
+    def test_distance_decay_linearly_weighted_percentiles(self):
+        # setup weight decay graph
+
+        perc = mm.percentile(
+            self.df_tessellation["area"],
+            self.decay_graph,
+        )
+        perc_expected = {
+            "count": 144,
+            "mean": 1956.0672714756156,
+            "min": 110.43272692016959,
+            "max": 4331.418546462096,
+        }
+        assert_frame_result(
+            perc, perc_expected, self.df_tessellation, check_names=False
+        )
+
+        perc = mm.percentile(
+            self.df_tessellation["area"],
+            self.decay_graph,
+            q=[30, 70],
+        )
+        perc_expected = {
+            "count": 144,
+            "mean": 1931.8544987242813,
+            "min": 122.04102848302165,
+            "max": 4148.563252265954,
+        }
+        assert_frame_result(
+            perc, perc_expected, self.df_tessellation, check_names=False
         )
 
     def test_describe_nunique(self):
@@ -209,245 +446,6 @@
             self.df_tessellation,
             exact=False,
             check_names=False,
-        )
-
-    @pytest.mark.skipif(not GPD_013, reason="get_coordinates() not available")
-    def test_describe_mode(self):
-        corners = mm.corners(self.df_buildings)
-        r = self.graph.describe(corners)
-
-        expected = {
-            "mean": 6.152777777777778,
-            "sum": 886,
-            "min": 4,
-            "max": 17,
-        }
-        assert_result(
-            r["mode"], expected, self.df_buildings, exact=False, check_names=False
-        )
-
-    @pytest.mark.skipif(not GPD_013, reason="get_coordinates() not available")
-    def test_describe_quantile_mode(self):
-        graph = Graph.build_knn(self.df_buildings.centroid, k=15)
-        corners = mm.corners(self.df_buildings)
-        r = graph.describe(corners, q=(25, 75))
-
-        expected = {
-            "mean": 6.958333333333333,
-            "sum": 1002.0,
-            "min": 4.0,
-            "max": 12,
-        }
-        assert_result(
-            r["mode"], expected, self.df_buildings, exact=False, check_names=False
-        )
-
-    def test_describe_array(self):
-        area = self.df_buildings.area
-        r = self.graph.describe(area)
-        r2 = self.graph.describe(area.values)
-
-        assert_frame_equal(r, r2, check_names=False)
-
-    @pytest.mark.skipif(
-        not PD_210, reason="aggregation is different in previous pandas versions"
-    )
-    def test_describe_reached(self):
-        df = mm.describe_agg(
-            self.df_buildings["area"],
-            self.df_buildings["nID"],
-            self.df_streets.index,
-        )
-
-        # not testing std, there are different implementations:
-        # OO momepy uses ddof=0, functional momepy - ddof=1
-        expected_area_sum = {
-            "min": 618.4470363735187,
-            "max": 18085.458977113314,
-            "count": 22,
-            "mean": 4765.589763157915,
-        }
-        expected_area_mean = {
-            "min": 218.962248810988,
-            "max": 1808.5458977113315,
-            "count": 22,
-            "mean": 746.7028417890866,
-        }
-        expected_area_count = {
-            "min": 0,
-            "max": 18,
-            "count": 35,
-            "mean": 4.114285714285714,
-        }
-        assert_result(df["count"], expected_area_count, self.df_streets)
-        assert_result(df["sum"], expected_area_sum, self.df_streets)
-        assert_result(df["mean"], expected_area_mean, self.df_streets)
-
-        df = mm.describe_agg(
-            self.df_buildings["fl_area"].values,
-            self.df_buildings["nID"],
-            self.df_streets.index,
-        )
-
-        expected_fl_area_sum = {
-            "min": 1894.492021221426,
-            "max": 79169.31385861782,
-            "count": 22,
-            "mean": 26494.88163951223,
-        }
-        expected_fl_area_mean = {
-            "min": 939.9069666320963,
-            "max": 7916.931385861784,
-            "count": 22,
-            "mean": 3995.8307750062318,
-        }
-        expected_fl_area_count = {
-            "min": 0,
-            "max": 18,
-            "count": 35,
-            "mean": 4.114285714285714,
-        }
-        assert_result(df["count"], expected_fl_area_count, self.df_streets)
-        assert_result(df["sum"], expected_fl_area_sum, self.df_streets)
-        assert_result(df["mean"], expected_fl_area_mean, self.df_streets)
-
-    @pytest.mark.skipif(
-        not PD_210, reason="aggregation is different in previous pandas versions"
-    )
-    def test_describe_reached_sw(self):
-        df_sw = mm.describe_reached_agg(
-            self.df_buildings["fl_area"], self.df_buildings["nID"], graph=self.graph_sw
-        )
-
-        # not using assert_result since the method
-        # is returning an aggregation, indexed based on nID
-        assert max(df_sw["count"]) == 138
-        expected = {"min": 6, "max": 138, "count": 35, "mean": 67.8}
-        assert_result(df_sw["count"], expected, self.df_streets, check_names=False)
-
-    @pytest.mark.skipif(
-        not PD_210, reason="aggregation is different in previous pandas versions"
-    )
-    def test_describe_reached_input_equality(self):
-        island_result_df = mm.describe_agg(
-            self.df_buildings["area"], self.df_buildings["nID"], self.df_streets.index
-        )
-        island_result_series = mm.describe_agg(
-            self.df_buildings["area"], self.df_buildings["nID"], self.df_streets.index
-        )
-        island_result_ndarray = mm.describe_agg(
-            self.df_buildings["area"].values,
-            self.df_buildings["nID"].values,
-            self.df_streets.index,
-        )
-
-        assert np.allclose(
-            island_result_df.values, island_result_series.values, equal_nan=True
-        )
-        assert np.allclose(
-            island_result_df.values, island_result_ndarray.values, equal_nan=True
-        )
-
-    @pytest.mark.skipif(
-        not PD_210, reason="aggregation is different in previous pandas versions"
-    )
-    def test_na_results(self):
-        nan_areas = self.df_buildings["area"]
-        nan_areas.iloc[range(0, len(self.df_buildings), 3),] = np.nan
-
-        pandas_agg_vals = mm.describe_agg(
-            nan_areas,
-            self.df_buildings["nID"],
-            self.df_streets.index,
-        )
-
-        numba_agg_vals = mm.describe_agg(
-            nan_areas, self.df_buildings["nID"], self.df_streets.index, q=(0, 100)
-        )
-
-        assert_frame_equal(pandas_agg_vals, numba_agg_vals)
-
-    @pytest.mark.skipif(
-        not PD_210, reason="aggregation is different in previous pandas versions"
-    )
-    def test_unweighted_percentile(self):
-        perc = mm.percentile(self.df_tessellation["area"], self.diversity_graph)
-        perc_expected = {
-            "count": 144,
-            "mean": 2109.739467856585,
-            "min": 314.3067794345771,
-            "max": 4258.008903612521,
-        }
-
-        assert_frame_result(
-            perc, perc_expected, self.df_tessellation, check_names=False
-        )
-
-        perc = mm.percentile(
-            pd.Series(list(range(8)) * 18, index=self.df_tessellation.index),
-            self.diversity_graph,
-        )
-        perc_expected = {
-            "count": 144,
-            "mean": 3.5283564814814814,
-            "min": 0.75,
-            "max": 6.0,
-        }
-        assert_frame_result(
-            perc, perc_expected, self.df_tessellation, check_names=False
-        )
-
-        perc = mm.percentile(
-            self.df_tessellation["area"], self.diversity_graph, q=[30, 70]
-        )
-        perc_expected = {
-            "count": 144,
-            "mean": 2096.4500111386724,
-            "min": 484.37546961694574,
-            "max": 4160.642824113784,
-        }
-        assert_frame_result(
-            perc, perc_expected, self.df_tessellation, check_names=False
-        )
-
-        # test isolates
-        graph = Graph.build_contiguity(self.df_tessellation.iloc[:100])
-        perc = mm.percentile(self.df_tessellation["area"].iloc[:100], graph)
-        assert perc.loc[0].isna().all()
-
-    @pytest.mark.skipif(
-        not PD_210, reason="aggregation is different in previous pandas versions"
-    )
-    def test_distance_decay_linearly_weighted_percentiles(self):
-        # setup weight decay graph
-
-        perc = mm.percentile(
-            self.df_tessellation["area"],
-            self.decay_graph,
-        )
-        perc_expected = {
-            "count": 144,
-            "mean": 1956.0672714756156,
-            "min": 110.43272692016959,
-            "max": 4331.418546462096,
-        }
-        assert_frame_result(
-            perc, perc_expected, self.df_tessellation, check_names=False
-        )
-
-        perc = mm.percentile(
-            self.df_tessellation["area"],
-            self.decay_graph,
-            q=[30, 70],
-        )
-        perc_expected = {
-            "count": 144,
-            "mean": 1931.8544987242813,
-            "min": 122.04102848302165,
-            "max": 4148.563252265954,
-        }
-        assert_frame_result(
-            perc, perc_expected, self.df_tessellation, check_names=False
         )
 
 
@@ -543,7 +541,6 @@
             new_fl_area, old_fl_area, check_names=False, check_dtype=False
         )
 
-<<<<<<< HEAD
         old_mean_fl_area = mm.Reached(
             self.df_streets,
             self.df_buildings,
@@ -587,7 +584,7 @@
             check_dtype=False,
             check_index_type=False,
         )
-=======
+
     def test_unweighted_percentile(self):
         sw = mm.sw_high(k=3, gdf=self.df_tessellation, ids="uID")
         graph = (
@@ -651,5 +648,4 @@
             weighted="linear",
             verbose=False,
         ).frame
-        assert_frame_equal(perc_new, perc_old, check_dtype=False, check_names=False)
->>>>>>> 6f1d740b
+        assert_frame_equal(perc_new, perc_old, check_dtype=False, check_names=False)