import numpy as np
import pandas as pd
from libpysal.graph import Graph
from libpysal.graph._utils import _percentile_filtration_grouper
from numpy.typing import NDArray
from packaging.version import Version
from pandas import DataFrame, Series

from ..diversity import shannon_diversity, simpson_diversity

try:
    from numba import njit

    HAS_NUMBA = True
except (ModuleNotFoundError, ImportError):
    HAS_NUMBA = False
    from libpysal.common import jit as njit

from libpysal.graph._utils import (
    _compute_stats,
    _limit_range,
    _percentile_filtration_grouper,
)

__all__ = [
<<<<<<< HEAD
    "describe_agg",
    "describe_reached_agg",
=======
    "describe",
    "describe_reached",
    "values_range",
    "theil",
    "simpson",
    "shannon",
    "gini",
>>>>>>> 86a7dc9a
    "percentile",
]


def _get_grouper(y, graph):
    return y.take(graph._adjacency.index.codes[1]).groupby(
        graph._adjacency.index.codes[0]
    )


@njit
def _interpolate(values, q):
    weights = values[:, 0]
    group = values[:, 1]
    nan_tracker = np.isnan(group)
    if nan_tracker.all():
        return np.array([float(np.nan) for _ in q])
    group = group[~nan_tracker]
    sorter = np.argsort(group)
    group = group[sorter]
    weights = weights[~nan_tracker][sorter]

    xs = np.cumsum(weights) - 0.5 * weights
    xs = xs / weights.sum()
    ys = group
    interpolate = np.interp(
        [x / 100 for x in q],
        xs,
        ys,
    )
    return interpolate


def _percentile_limited_group_grouper(y, group_index, q=(25, 75)):
    """Carry out a filtration of group members based on \\
    quantiles, specified in ``q``"""
    grouper = y.reset_index(drop=True).groupby(group_index)
    if HAS_NUMBA:
        to_keep = grouper.transform(
            _limit_range, q[0], q[1], engine="numba"
        ).values.astype(bool)
    else:
        to_keep = grouper.transform(
            lambda x: _limit_range(x.values, x.index, q[0], q[1])
        ).values.astype(bool)
    filtered_grouper = y[to_keep].groupby(group_index[to_keep])
    return filtered_grouper


def describe_agg(
    y: NDArray[np.float_] | Series,
    aggregation_key: NDArray[np.float_] | Series,
    result_index: pd.Index = None,
    q: tuple[float, float] | list[float] | None = None,
    to_compute: list[str] | None = None,
) -> DataFrame:
    """Describe the distribution of values within the groups of an aggregation.

    The desired statistics to compute can be passed to ``to_compute``.
    By default the statistics calculated are count,
    sum, mean, median, std, nunique, mode.

    Adapted from :cite:`hermosilla2012` and :cite:`feliciotti2018`.

    Notes
    -----
<<<<<<< HEAD
=======
    The index of ``y`` must match the index along which the ``graph`` is
    built.

>>>>>>> 86a7dc9a
    The numba package is used extensively in this function to accelerate the computation
    of statistics. Without numba, these computations may become slow on large data.

    Parameters
    ----------
    y : Series | numpy.array
        A Series or numpy.array containing values to analyse.
    aggregation_key : Series | numpy.array
        The unique ID that specifies the aggregation
        of ``y`` objects to groups.
    result_index : pd.Index (default None)
        An index that specifies how to order the results.
        Use to align the results from the grouping to an external index.
        If ``None`` the index from the computations is used.
    q : tuple[float, float] | None, optional
        Tuple of percentages for the percentiles to compute. Values must be between 0
        and 100 inclusive. When set, values below and above the percentiles will be
        discarded before computation of the average. The percentiles are computed for
        each neighborhood. By default None.
    to_compute : list[str]
        A list of stats functions to pass to groupby.agg.

    Returns
    -------
    DataFrame

    Examples
    --------
    >>> res = mm.describe_agg(
    ...         tessellation['area'], tessellation['nID'] ,
    ...         result_index=df_streets.index
    ...     )
    >>> streets["tessalations_reached"] = res['count']
    >>> streets["tessalations_reached_area"] = res['sum']

    """

    if Version(pd.__version__) <= Version("2.1.0"):
        raise ImportError("pandas 2.1.0 or newer is required to use this function.")

    # series indice needs renaming, since multiindices
    # without explicit names cannot be joined
    if isinstance(y, np.ndarray):
        y = pd.Series(y)

    if isinstance(aggregation_key, np.ndarray):
        aggregation_key = pd.Series(aggregation_key)

    # aggregate data
    if q is None:
        grouper = y.groupby(aggregation_key)
    else:
        grouper = _percentile_limited_group_grouper(y, aggregation_key, q=q)

    stats = _compute_stats(grouper, to_compute=to_compute)

    if result_index is None:
        result_index = stats.index

    # post processing to have the same behaviour as describe_reached_agg
    result = pd.DataFrame(
        np.full((result_index.shape[0], stats.shape[1]), np.nan), index=result_index
    )
    result.loc[stats.index.values] = stats.values
    result.columns = stats.columns
    # fill only counts with zeros, other stats are NA
    result.loc[:, "count"] = result.loc[:, "count"].fillna(0)
    result.index.names = result_index.names

    return result


<<<<<<< HEAD
def describe_reached_agg(
    y: NDArray[np.float_] | Series,
    graph_index: NDArray[np.float_] | Series,
    graph: Graph,
    q: tuple[float, float] | list[float] | None = None,
    to_compute: list[str] | None = None,
=======
def values_range(
    y: Series | NDArray[np.float64], graph: Graph, q: tuple | list = (0, 100)
) -> Series:
    """Calculates the range of values within neighbours defined in ``graph``.

    Adapted from :cite:`dibble2017`.

    Notes
    -----
    The index of ``y`` must match the index along which the ``graph`` is
    built.

    Parameters
    ----------
    data : Series
        A DataFrame or Series containing the values to be analysed.
    graph : libpysal.graph.Graph
        A spatial weights matrix for the data.
    q : tuple, list, optional (default (0,100)))
        A two-element sequence containing floats between 0 and 100 (inclusive)
        that are the percentiles over which to compute the range.
        The order of the elements is not important.

    Returns
    ----------
    Series
        A Series containing resulting values.

    Examples
    --------
    >>> tessellation_df['area_IQR_3steps'] = mm.range(tessellation_df['area'],
    ...                                               graph,
    ...                                               q=(25, 75))
    """

    stats = percentile(y, graph, q=q)
    return stats[max(q)] - stats[min(q)]


def theil(y: Series, graph: Graph, q: tuple | list | None = None) -> Series:
    """Calculates the Theil measure of inequality of values within neighbours defined in
    ``graph``.

    Uses ``inequality.theil.Theil`` under the hood. Requires '`inequality`' package.

    .. math::

        T = \\sum_{i=1}^n \\left(
            \\frac{y_i}{\\sum_{i=1}^n y_i} \\ln \\left[
                N \\frac{y_i} {\\sum_{i=1}^n y_i}
            \\right]
        \\right)

    Notes
    -----
    The index of ``y`` must match the index along which the ``graph`` is
    built.

    Parameters
    ----------
    y : Series
        A DataFrame or Series containing the values to be analysed.
    graph : libpysal.graph.Graph
        A spatial weights matrix for the data.
    q : tuple, list, optional (default (0,100)))
        A two-element sequence containing floats between 0 and 100 (inclusive)
        that are the percentiles over which to compute the range.
        The order of the elements is not important.

    Returns
    ----------
    Series
        A Series containing resulting values.

    Examples
    --------
    >>> tessellation_df['area_Theil'] = mm.theil(tessellation_df['area'],
    ...                                          graph)
    """

    try:
        from inequality.theil import Theil
    except ImportError as err:
        raise ImportError("The 'inequality' package is required.") from err

    if q:
        grouper = _percentile_filtration_grouper(y, graph._adjacency.index, q=q)
    else:
        grouper = _get_grouper(y, graph)

    result = grouper.apply(lambda x: Theil(x.values).T)
    result.index = graph.unique_ids
    return result


def simpson(
    y: Series,
    graph: Graph,
    binning: str = "HeadTailBreaks",
    gini_simpson: bool = False,
    inverse: bool = False,
    categorical: bool = False,
    **classification_kwds,
) -> Series:
    """Calculates the Simpson's diversity index of values within neighbours defined in
    ``graph``.
    Uses ``mapclassify.classifiers`` under the hood for binning.
    Requires ``mapclassify>=.2.1.0`` dependency.

    .. math::

        \\lambda=\\sum_{i=1}^{R} p_{i}^{2}

    Adapted from :cite:`feliciotti2018`.

    Notes
    -----
    The index of ``y`` must match the index along which the ``graph`` is
    built.

    Parameters
    ----------
    y : Series
        A DataFrame or Series containing the values to be analysed.
    graph : libpysal.graph.Graph
        A spatial weights matrix for the data.
    binning : str (default 'HeadTailBreaks')
        One of mapclassify classification schemes. For details see
        `mapclassify API documentation <http://pysal.org/mapclassify/api.html>`_.
    gini_simpson : bool (default False)
        Return Gini-Simpson index instead of Simpson index (``1 - λ``).
    inverse : bool (default False)
        Return Inverse Simpson index instead of Simpson index (``1 / λ``).
    categorical : bool (default False)
        Treat values as categories (will not use ``binning``).
    **classification_kwds : dict
        Keyword arguments for the classification scheme.
        For details see `mapclassify documentation <https://pysal.org/mapclassify>`_.

    Returns
    -------
    Series
        A Series containing resulting values.

    Examples
    --------
    >>> tessellation_df['area_Simpson'] = mm.simpson(tessellation_df['area'],
    ...                                              graph)

    See also
    --------
    momepy.simpson_diversity : Calculates the Simpson's diversity index of data.
    """
    if not categorical:
        try:
            from mapclassify import classify
        except ImportError as err:
            raise ImportError(
                "The 'mapclassify >= 2.4.2` package is required."
            ) from err
        bins = classify(y, scheme=binning, **classification_kwds).bins
    else:
        bins = None

    def _apply_simpson_diversity(values):
        return simpson_diversity(
            values,
            bins,
            categorical=categorical,
        )

    result = graph.apply(y, _apply_simpson_diversity)

    if gini_simpson:
        result = 1 - result
    elif inverse:
        result = 1 / result
    return result


def shannon(
    y: Series,
    graph: Graph,
    binning: str = "HeadTailBreaks",
    categorical: bool = False,
    categories: list | None = None,
    **classification_kwds,
) -> Series:
    """Calculates the Shannon index of values within neighbours defined in
    ``graph``.
    Uses ``mapclassify.classifiers`` under the hood
    for binning. Requires ``mapclassify>=.2.1.0`` dependency.

    .. math::

        H^{\\prime}=-\\sum_{i=1}^{R} p_{i} \\ln p_{i}

    Notes
    -----
    The index of ``y`` must match the index along which the ``graph`` is
    built.

    Parameters
    ----------
    y : Series
        A DataFrame or Series containing the values to be analysed.
    graph : libpysal.graph.Graph
        A spatial weights matrix for the data.
    binning : str (default 'HeadTailBreaks')
        One of mapclassify classification schemes. For details see
        `mapclassify API documentation <http://pysal.org/mapclassify/api.html>`_.
    categorical : bool (default False)
        Treat values as categories (will not use binning).
    categories : list-like (default None)
        A list of categories. If ``None``, ``values.unique()`` is used.
    **classification_kwds : dict
        Keyword arguments for classification scheme
        For details see `mapclassify documentation <https://pysal.org/mapclassify>`_.

    Returns
    ----------
    Series
        A Series containing resulting values.

    Examples
    --------
    >>> tessellation_df['area_Shannon'] = mm.shannon(tessellation_df['area'],
    ...                                              graph)
    """

    if not categories:
        categories = y.unique()

    if not categorical:
        try:
            from mapclassify import classify
        except ImportError as err:
            raise ImportError(
                "The 'mapclassify >= 2.4.2` package is required."
            ) from err
        bins = classify(y, scheme=binning, **classification_kwds).bins
    else:
        bins = categories

    def _apply_shannon(values):
        return shannon_diversity(values, bins, categorical, categories)

    return graph.apply(y, _apply_shannon)


def gini(y: Series, graph: Graph, q: tuple | list | None = None) -> Series:
    """Calculates the Gini index of values within neighbours defined in ``graph``.
    Uses ``inequality.gini.Gini`` under the hood. Requires '`inequality`' package.

    Notes
    -----
    The index of ``y`` must match the index along which the ``graph`` is
    built.

    Parameters
    ----------
    y :  Series
        A DataFrame or Series containing the values to be analysed.
    graph : libpysal.graph.Graph
        A spatial weights matrix for the data.
    q : tuple, list, optional (default (0,100)))
        A two-element sequence containing floats between 0 and 100 (inclusive)
        that are the percentiles over which to compute the range.
        The order of the elements is not important.

    Returns
    ----------
    Series
        A Series containing resulting values.

    Examples
    --------
    >>> tessellation_df['area_Gini'] = mm.gini(tessellation_df['area'],
    ...                                              graph)
    """
    try:
        from inequality.gini import Gini
    except ImportError as err:
        raise ImportError("The 'inequality' package is required.") from err

    if y.min() < 0:
        raise ValueError(
            "Values contain negative numbers. Normalise data before"
            "using momepy.Gini."
        )
    if q:
        grouper = _percentile_filtration_grouper(y, graph._adjacency.index, q=q)
    else:
        grouper = _get_grouper(y, graph)

    result = grouper.apply(lambda x: Gini(x.values).g)
    result.index = graph.unique_ids
    return result


def describe_reached(
    y: np.ndarray | Series,
    graph_index: np.ndarray | Series,
    result_index: pd.Index = None,
    graph: Graph = None,
    q: tuple | list | None = None,
    include_mode: bool = False,
>>>>>>> 86a7dc9a
) -> DataFrame:
    """Describe the distribution of values reached on a neighbourhood graph.

    Given a neighborhood graph or a grouping, computes the descriptive statistics
    of values reached. Optionally, the values can be limited to a certain
    quantile range before computing the statistics.

    The statistics calculated are count, sum, mean, median, std, nunique, mode.
    The desired statistics to compute can be passed to ``to_compute``

    The neighbourhood is defined in ``graph``. If ``graph`` is ``None``,
    the function will assume topological distance ``0`` (element itself)
    and ``result_index`` is required in order to arrange the results.
    If ``graph``, the results are arranged according to the spatial weights ordering.

    Adapted from :cite:`hermosilla2012` and :cite:`feliciotti2018`.

    Notes
    -----
    The numba package is used extensively in this function to accelerate the computation
    of statistics. Without numba, these computations may become slow on large data.

    Parameters
    ----------
    y : Series | numpy.array
        A Series or numpy.array containing values to analyse.
    graph_index : Series | numpy.array
        The unique ID that specifies the aggregation
        of ``y`` objects to ``graph`` groups.
    graph : libpysal.graph.Graph (default None)
        A spatial weights matrix of the element ``y`` is grouped into.
    q : tuple[float, float] | None, optional
        Tuple of percentages for the percentiles to compute. Values must be between 0
        and 100 inclusive. When set, values below and above the percentiles will be
        discarded before computation of the average. The percentiles are computed for
        each neighborhood. By default None.
    to_compute : list[str]
        A list of stats functions to pass to groupby.agg.
    Returns
    -------
    DataFrame

    Examples
    --------
    >>> res = mm.describe_reached_agg(
    ...         tessellation['area'], tessellation['nID'] , graph=streets_q1
    ...     )
    >>> streets["tessalations_reached"] = res['count']
    >>> streets["tessalations_reached_area"] = res['sum']

    """

    if Version(pd.__version__) <= Version("2.1.0"):
        raise ImportError("pandas 2.1.0 or newer is required to use this function.")

    # series indice needs renaming, since multiindices
    # without explicit names cannot be joined
    if isinstance(y, np.ndarray):
        y = pd.Series(y, name="obs_index")
    else:
        y = y.rename_axis("obs_index")

    if isinstance(graph_index, np.ndarray):
        graph_index = pd.Series(graph_index, name="neighbor")
    else:
        graph_index = graph_index.rename("neighbor")

    # aggregate data
    df_multi_index = y.to_frame().set_index(graph_index, append=True).swaplevel()
    combined_index = graph.adjacency.index.join(df_multi_index.index).dropna()

    if q is None:
        grouper = y.loc[combined_index.get_level_values(-1)].groupby(
            combined_index.get_level_values(0)
        )
    else:
        grouper = _percentile_filtration_grouper(y, combined_index, q=q)

    result = _compute_stats(grouper, to_compute)

    # fill only counts with zeros, other stats are NA
    result.loc[:, "count"] = result.loc[:, "count"].fillna(0)

    return result


def percentile(
    y: Series,
    graph: Graph,
    q: tuple | list = [25, 50, 75],
):
    """Calculates linearly weighted percentiles of ``y`` values using
    the neighbourhoods and weights defined in ``graph``.

    The specific interpolation method implemented is "hazen".

    Parameters
    ----------
    y : Series
        A Series containing the values to be analysed.
    graph : libpysal.graph.Graph
        A spatial weights matrix for the data.
    q : array-like (default [25, 50, 75])
        The percentiles to return.

    Returns
    -------
    Dataframe
        A Dataframe with columns as the results for each percentile

    Examples
    --------
    >>> percentiles_df = mm.percentile(tessellation_df['area'],
    ...                                 graph)
    """

    weights = graph._adjacency.values
    vals = y.loc[graph._adjacency.index.get_level_values(1)]
    vals = np.vstack((weights, vals)).T
    vals = DataFrame(vals, columns=["weights", "values"])
    grouper = vals.groupby(graph._adjacency.index.get_level_values(0))
    q = tuple(q)
    stats = grouper.apply(lambda x: _interpolate(x.values, q))
    result = DataFrame(np.stack(stats), columns=q, index=stats.index)
    result.loc[graph.isolates] = np.nan
    return result<|MERGE_RESOLUTION|>--- conflicted
+++ resolved
@@ -19,22 +19,16 @@
 from libpysal.graph._utils import (
     _compute_stats,
     _limit_range,
-    _percentile_filtration_grouper,
 )
 
 __all__ = [
-<<<<<<< HEAD
     "describe_agg",
     "describe_reached_agg",
-=======
-    "describe",
-    "describe_reached",
     "values_range",
     "theil",
     "simpson",
     "shannon",
     "gini",
->>>>>>> 86a7dc9a
     "percentile",
 ]
 
@@ -89,11 +83,11 @@
     aggregation_key: NDArray[np.float_] | Series,
     result_index: pd.Index = None,
     q: tuple[float, float] | list[float] | None = None,
-    to_compute: list[str] | None = None,
+    statistics: list[str] | None = None,
 ) -> DataFrame:
     """Describe the distribution of values within the groups of an aggregation.
 
-    The desired statistics to compute can be passed to ``to_compute``.
+    The desired statistics to compute can be passed to ``statistics``.
     By default the statistics calculated are count,
     sum, mean, median, std, nunique, mode.
 
@@ -101,12 +95,9 @@
 
     Notes
     -----
-<<<<<<< HEAD
-=======
     The index of ``y`` must match the index along which the ``graph`` is
     built.
 
->>>>>>> 86a7dc9a
     The numba package is used extensively in this function to accelerate the computation
     of statistics. Without numba, these computations may become slow on large data.
 
@@ -126,7 +117,7 @@
         and 100 inclusive. When set, values below and above the percentiles will be
         discarded before computation of the average. The percentiles are computed for
         each neighborhood. By default None.
-    to_compute : list[str]
+    statistics : list[str]
         A list of stats functions to pass to groupby.agg.
 
     Returns
@@ -161,7 +152,7 @@
     else:
         grouper = _percentile_limited_group_grouper(y, aggregation_key, q=q)
 
-    stats = _compute_stats(grouper, to_compute=to_compute)
+    stats = _compute_stats(grouper, to_compute=statistics)
 
     if result_index is None:
         result_index = stats.index
@@ -179,14 +170,105 @@
     return result
 
 
-<<<<<<< HEAD
 def describe_reached_agg(
     y: NDArray[np.float_] | Series,
     graph_index: NDArray[np.float_] | Series,
     graph: Graph,
     q: tuple[float, float] | list[float] | None = None,
-    to_compute: list[str] | None = None,
-=======
+    statistics: list[str] | None = None,
+) -> DataFrame:
+    """Describe the distribution of values reached on a neighbourhood graph.
+
+    Given a neighborhood graph or a grouping, computes the descriptive statistics
+    of values reached. Optionally, the values can be limited to a certain
+    quantile range before computing the statistics.
+
+    The statistics calculated are count, sum, mean, median, std, nunique, mode.
+    The desired statistics to compute can be passed to ``statistics``
+
+    The neighbourhood is defined in ``graph``. If ``graph`` is ``None``,
+    the function will assume topological distance ``0`` (element itself)
+    and ``result_index`` is required in order to arrange the results.
+    If ``graph``, the results are arranged according to the spatial weights ordering.
+
+    Adapted from :cite:`hermosilla2012` and :cite:`feliciotti2018`.
+
+    Notes
+    -----
+    The numba package is used extensively in this function to accelerate the computation
+    of statistics. Without numba, these computations may become slow on large data.
+
+    Parameters
+    ----------
+    y : Series | numpy.array
+        A Series or numpy.array containing values to analyse.
+    graph_index : Series | numpy.array
+        The unique ID that specifies the aggregation
+        of ``y`` objects to ``graph`` groups.
+    graph : libpysal.graph.Graph (default None)
+        A spatial weights matrix of the element ``y`` is grouped into.
+    q : tuple[float, float] | None, optional
+        Tuple of percentages for the percentiles to compute. Values must be between 0
+        and 100 inclusive. When set, values below and above the percentiles will be
+        discarded before computation of the average. The percentiles are computed for
+        each neighborhood. By default None.
+    statistics : list[str]
+        A list of stats functions to pass to groupby.agg.
+    Returns
+    -------
+    DataFrame
+
+    Examples
+    --------
+    >>> res = mm.describe_reached_agg(
+    ...         tessellation['area'], tessellation['nID'] , graph=streets_q1
+    ...     )
+    >>> streets["tessalations_reached"] = res['count']
+    >>> streets["tessalations_reached_area"] = res['sum']
+
+    """
+
+    if Version(pd.__version__) <= Version("2.1.0"):
+        raise ImportError("pandas 2.1.0 or newer is required to use this function.")
+
+    # series indice needs renaming, since multiindices
+    # without explicit names cannot be joined
+    if isinstance(y, np.ndarray):
+        y = pd.Series(y, name="obs_index")
+    else:
+        y = y.rename_axis("obs_index")
+
+    if isinstance(graph_index, np.ndarray):
+        graph_index = pd.Series(graph_index, name="neighbor")
+    else:
+        graph_index = graph_index.rename("neighbor")
+
+    # aggregate data
+    df_multi_index = y.to_frame().set_index(graph_index, append=True).swaplevel()
+    combined_index = graph.adjacency.index.join(df_multi_index.index).dropna()
+
+    if q is None:
+        grouper = y.loc[combined_index.get_level_values(-1)].groupby(
+            combined_index.get_level_values(0)
+        )
+    else:
+        grouper = _percentile_filtration_grouper(y, combined_index, q=q)
+
+    stats = _compute_stats(grouper, statistics)
+
+    result = pd.DataFrame(
+        np.full((graph.unique_ids.shape[0], stats.shape[1]), np.nan),
+        index=graph.unique_ids,
+    )
+    result.loc[stats.index.values] = stats.values
+    result.columns = stats.columns
+    # fill only counts with zeros, other stats are NA
+    result.loc[:, "count"] = result.loc[:, "count"].fillna(0)
+    result.index.name = None
+
+    return result
+
+
 def values_range(
     y: Series | NDArray[np.float64], graph: Graph, q: tuple | list = (0, 100)
 ) -> Series:
@@ -487,100 +569,6 @@
     return result
 
 
-def describe_reached(
-    y: np.ndarray | Series,
-    graph_index: np.ndarray | Series,
-    result_index: pd.Index = None,
-    graph: Graph = None,
-    q: tuple | list | None = None,
-    include_mode: bool = False,
->>>>>>> 86a7dc9a
-) -> DataFrame:
-    """Describe the distribution of values reached on a neighbourhood graph.
-
-    Given a neighborhood graph or a grouping, computes the descriptive statistics
-    of values reached. Optionally, the values can be limited to a certain
-    quantile range before computing the statistics.
-
-    The statistics calculated are count, sum, mean, median, std, nunique, mode.
-    The desired statistics to compute can be passed to ``to_compute``
-
-    The neighbourhood is defined in ``graph``. If ``graph`` is ``None``,
-    the function will assume topological distance ``0`` (element itself)
-    and ``result_index`` is required in order to arrange the results.
-    If ``graph``, the results are arranged according to the spatial weights ordering.
-
-    Adapted from :cite:`hermosilla2012` and :cite:`feliciotti2018`.
-
-    Notes
-    -----
-    The numba package is used extensively in this function to accelerate the computation
-    of statistics. Without numba, these computations may become slow on large data.
-
-    Parameters
-    ----------
-    y : Series | numpy.array
-        A Series or numpy.array containing values to analyse.
-    graph_index : Series | numpy.array
-        The unique ID that specifies the aggregation
-        of ``y`` objects to ``graph`` groups.
-    graph : libpysal.graph.Graph (default None)
-        A spatial weights matrix of the element ``y`` is grouped into.
-    q : tuple[float, float] | None, optional
-        Tuple of percentages for the percentiles to compute. Values must be between 0
-        and 100 inclusive. When set, values below and above the percentiles will be
-        discarded before computation of the average. The percentiles are computed for
-        each neighborhood. By default None.
-    to_compute : list[str]
-        A list of stats functions to pass to groupby.agg.
-    Returns
-    -------
-    DataFrame
-
-    Examples
-    --------
-    >>> res = mm.describe_reached_agg(
-    ...         tessellation['area'], tessellation['nID'] , graph=streets_q1
-    ...     )
-    >>> streets["tessalations_reached"] = res['count']
-    >>> streets["tessalations_reached_area"] = res['sum']
-
-    """
-
-    if Version(pd.__version__) <= Version("2.1.0"):
-        raise ImportError("pandas 2.1.0 or newer is required to use this function.")
-
-    # series indice needs renaming, since multiindices
-    # without explicit names cannot be joined
-    if isinstance(y, np.ndarray):
-        y = pd.Series(y, name="obs_index")
-    else:
-        y = y.rename_axis("obs_index")
-
-    if isinstance(graph_index, np.ndarray):
-        graph_index = pd.Series(graph_index, name="neighbor")
-    else:
-        graph_index = graph_index.rename("neighbor")
-
-    # aggregate data
-    df_multi_index = y.to_frame().set_index(graph_index, append=True).swaplevel()
-    combined_index = graph.adjacency.index.join(df_multi_index.index).dropna()
-
-    if q is None:
-        grouper = y.loc[combined_index.get_level_values(-1)].groupby(
-            combined_index.get_level_values(0)
-        )
-    else:
-        grouper = _percentile_filtration_grouper(y, combined_index, q=q)
-
-    result = _compute_stats(grouper, to_compute)
-
-    # fill only counts with zeros, other stats are NA
-    result.loc[:, "count"] = result.loc[:, "count"].fillna(0)
-
-    return result
-
-
 def percentile(
     y: Series,
     graph: Graph,
