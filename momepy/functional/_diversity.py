--- conflicted
+++ resolved
@@ -8,9 +8,6 @@
 from packaging.version import Version
 from pandas import DataFrame, Series
 
-<<<<<<< HEAD
-__all__ = ["describe", "unweighted_percentile", "linearly_weighted_percentiles"]
-=======
 try:
     from numba import njit
 
@@ -19,7 +16,12 @@
     HAS_NUMBA = False
     from libpysal.common import jit as njit
 
-__all__ = ["describe", "describe_reached"]
+__all__ = [
+    "describe",
+    "describe_reached",
+    "unweighted_percentile",
+    "linearly_weighted_percentiles",
+]
 
 
 @njit
@@ -118,7 +120,6 @@
         stat_.columns = cols
 
     return stat_
->>>>>>> 452a449b
 
 
 def describe(
@@ -306,8 +307,7 @@
     result.loc[:, "count"] = result.loc[:, "count"].fillna(0)
     result.index.names = result_index.names
 
-<<<<<<< HEAD
-    return stat_
+    return result
 
 
 def unweighted_percentile(
@@ -316,8 +316,7 @@
     percentiles: tuple | list = [25, 50, 75],
     interpolation: str = "midpoint",
 ):
-    """
-    Calculates the percentiles of values within
+    """Calculates the  unweighted percentiles of values within
     neighbours defined in ``graph``.
 
     Parameters
@@ -379,8 +378,8 @@
 ):
     """
     Calculates the percentiles of values within
-    neighbours defined in ``graph`` using weighted distance decay. Linear
-    inverse distance between the centroids in ``geometry`` is used as a weight.
+    neighbours defined in ``graph`` using weighted distance decay.
+    Linear inverse distance between the centroids in ``geometry`` is used as a weight.
 
     Parameters
     ----------
@@ -441,6 +440,4 @@
 
     stats = graph.apply(data, _apply_weights).values
     result = DataFrame(np.stack(stats), columns=percentiles, index=graph.unique_ids)
-=======
->>>>>>> 452a449b
     return result