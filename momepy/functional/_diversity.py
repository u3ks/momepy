--- conflicted
+++ resolved
@@ -1,19 +1,24 @@
 import warnings
 
 import geopandas as gpd
+import momempy as mm
 import numpy as np
 import scipy as sp
 from libpysal.graph import Graph
 from numpy.typing import NDArray
 from pandas import DataFrame, Series
 
-<<<<<<< HEAD
-__all__ = ["describe", "unweighted_percentile", "linearly_weighted_percentiles"]
-=======
-import momepy as mm
-
-__all__ = ["describe", "values_range", "theil", "simpson", "shannon", "gini", "unique"]
->>>>>>> 66ec9d1c
+__all__ = [
+    "describe",
+    "unweighted_percentile",
+    "linearly_weighted_percentiles",
+    "values_range",
+    "theil",
+    "simpson",
+    "shannon",
+    "gini",
+    "unique",
+]
 
 
 def describe(
@@ -127,7 +132,6 @@
     return stat_
 
 
-<<<<<<< HEAD
 def unweighted_percentile(
     data: DataFrame | Series,
     graph: Graph,
@@ -137,24 +141,13 @@
     """
     Calculates the percentiles of values within
     neighbours defined in ``graph``.
-=======
-def values_range(
-    data: DataFrame | Series, graph: Graph, rng: tuple | list = (0, 100), **kwargs
-):
-    """
-    Calculates the range of values within neighbours defined in ``graph``.
-    Uses ``scipy.stats.iqr`` under the hood.
-
-    Adapted from :cite:`dibble2017`.
->>>>>>> 66ec9d1c
-
-    Parameters
-    ----------
-    data : DataFrame | Series
-        A DataFrame or Series containing the values to be analysed.
-    graph : libpysal.graph.Graph
-        A spatial weights matrix for the data.
-<<<<<<< HEAD
+
+    Parameters
+    ----------
+    data : DataFrame | Series
+        A DataFrame or Series containing the values to be analysed.
+    graph : libpysal.graph.Graph
+        A spatial weights matrix for the data.
     percentiles : array-like (default [25, 50, 75])
         The percentiles to return.
     interpolation : {'linear', 'lower', 'higher', 'midpoint', 'nearest'}
@@ -210,7 +203,84 @@
     Calculates the percentiles of values within
     neighbours defined in ``graph`` using weighted distance decay. Linear
     inverse distance between the centroids in ``geometry`` is used as a weight.
-=======
+
+    Parameters
+    ----------
+    data : DataFrame | Series
+        A DataFrame or Series containing the values to be analysed.
+    graph : libpysal.graph.Graph
+        A spatial weights matrix for the data.
+    geometry : GeoDataFrame
+        The original GeoDataFrame.
+    percentiles : array-like (default [25, 50, 75])
+        The percentiles to return.
+
+    Returns
+    --------
+    Dataframe
+        A Dataframe with columns as the results for each percentile
+
+    Examples
+    --------
+    >>> percentiles_df = mm.linearly_weighted_percentiles(
+    ...                                 tessellation_df['area'],
+    ...                                 tessellation_df.geometry,
+    ...                                 graph)
+    """
+
+    from scipy.spatial.distance import cdist
+
+    centroids = geometry.centroid
+    xys = np.vstack((centroids.x, centroids.y)).T
+    data = np.hstack((xys, data.values.reshape(data.shape[0], -1)))
+
+    def _apply_weights(group):
+        focal = np.where(group.index.values == group.name)[0]
+        neighbours = np.where(group.index.values != group.name)[0]
+
+        distances = cdist(
+            group.iloc[focal, [0, 1]], group.iloc[neighbours, [0, 1]].values
+        ).flatten()
+        distance_decay = 1 / distances
+
+        vals = group.iloc[neighbours, 2:].values.flatten()
+        sorter = np.argsort(vals)
+        vals = vals[sorter]
+
+        nan_mask = np.isnan(vals)
+        if nan_mask.all():
+            return np.array([np.nan] * len(percentiles))
+
+        sample_weight = distance_decay[sorter][~nan_mask]
+        weighted_quantiles = np.cumsum(sample_weight) - 0.5 * sample_weight
+        weighted_quantiles /= np.sum(sample_weight)
+        interpolate = np.interp(
+            [x / 100 for x in percentiles],
+            weighted_quantiles,
+            vals[~nan_mask],
+        )
+        return interpolate
+
+    stats = graph.apply(data, _apply_weights).values
+    result = DataFrame(np.stack(stats), columns=percentiles, index=graph.unique_ids)
+    return result
+
+
+def values_range(
+    data: DataFrame | Series, graph: Graph, rng: tuple | list = (0, 100), **kwargs
+):
+    """
+    Calculates the range of values within neighbours defined in ``graph``.
+    Uses ``scipy.stats.iqr`` under the hood.
+
+    Adapted from :cite:`dibble2017`.
+
+    Parameters
+    ----------
+    data : DataFrame | Series
+        A DataFrame or Series containing the values to be analysed.
+    graph : libpysal.graph.Graph
+        A spatial weights matrix for the data.
     rng : tuple, list, optional (default (0,100)))
         A two-element sequence containing floats between 0 and 100 (inclusive)
         that are the percentiles over which to compute the range.
@@ -383,70 +453,13 @@
     .. math::
 
         H^{\\prime}=-\\sum_{i=1}^{R} p_{i} \\ln p_{i}
->>>>>>> 66ec9d1c
-
-    Parameters
-    ----------
-    data : DataFrame | Series
-        A DataFrame or Series containing the values to be analysed.
-    graph : libpysal.graph.Graph
-        A spatial weights matrix for the data.
-<<<<<<< HEAD
-    geometry : GeoDataFrame
-        The original GeoDataFrame.
-    percentiles : array-like (default [25, 50, 75])
-        The percentiles to return.
-
-    Returns
-    --------
-    Dataframe
-        A Dataframe with columns as the results for each percentile
-
-    Examples
-    --------
-    >>> percentiles_df = mm.linearly_weighted_percentiles(
-    ...                                 tessellation_df['area'],
-    ...                                 tessellation_df.geometry,
-    ...                                 graph)
-    """
-
-    from scipy.spatial.distance import cdist
-
-    centroids = geometry.centroid
-    xys = np.vstack((centroids.x, centroids.y)).T
-    data = np.hstack((xys, data.values.reshape(data.shape[0], -1)))
-
-    def _apply_weights(group):
-        focal = np.where(group.index.values == group.name)[0]
-        neighbours = np.where(group.index.values != group.name)[0]
-
-        distances = cdist(
-            group.iloc[focal, [0, 1]], group.iloc[neighbours, [0, 1]].values
-        ).flatten()
-        distance_decay = 1 / distances
-
-        vals = group.iloc[neighbours, 2:].values.flatten()
-        sorter = np.argsort(vals)
-        vals = vals[sorter]
-
-        nan_mask = np.isnan(vals)
-        if nan_mask.all():
-            return np.array([np.nan] * len(percentiles))
-
-        sample_weight = distance_decay[sorter][~nan_mask]
-        weighted_quantiles = np.cumsum(sample_weight) - 0.5 * sample_weight
-        weighted_quantiles /= np.sum(sample_weight)
-        interpolate = np.interp(
-            [x / 100 for x in percentiles],
-            weighted_quantiles,
-            vals[~nan_mask],
-        )
-        return interpolate
-
-    stats = graph.apply(data, _apply_weights).values
-    result = DataFrame(np.stack(stats), columns=percentiles, index=graph.unique_ids)
-    return result
-=======
+
+    Parameters
+    ----------
+    data : DataFrame | Series
+        A DataFrame or Series containing the values to be analysed.
+    graph : libpysal.graph.Graph
+        A spatial weights matrix for the data.
     binning : str (default 'HeadTailBreaks')
         One of mapclassify classification schemes. For details see
         `mapclassify API documentation <http://pysal.org/mapclassify/api.html>`_.
@@ -572,5 +585,4 @@
     def _apply_range(values):
         return values.nunique(dropna=dropna)
 
-    return graph.apply(data, _apply_range)
->>>>>>> 66ec9d1c
+    return graph.apply(data, _apply_range)